# -*- coding: utf-8 -*-
<<<<<<< HEAD
=======
try:
    from builtins import object
except ImportError:
    pass
>>>>>>> 4d8d103b

import sys
import tempfile
from os.path import getsize
from os import unlink
from functools import partial

from transitions.extensions.nesting import NestedState, HierarchicalMachine
from transitions.extensions import HierarchicalGraphMachine

from unittest import skipIf
from .test_core import TestTransitions, TestCase, TYPE_CHECKING
from .utils import Stuff, DummyModel

try:
    from unittest.mock import MagicMock
except ImportError:
    from mock import MagicMock  # type: ignore

try:
    # Just to skip tests if graphviz not installed
    import graphviz as pgv  # @UnresolvedImport
except ImportError:  # pragma: no cover
    pgv = None


if TYPE_CHECKING:
    from typing import List, Dict, Union, Type, Sequence
    from transitions.core import TransitionConfig

default_separator = NestedState.separator


class Dummy:
    pass


test_states = ['A', 'B',
               {'name': 'C', 'children': ['1', '2', {'name': '3', 'children': ['a', 'b', 'c']}]}, 'D', 'E', 'F']


class TestNestedTransitions(TestTransitions):

    def setUp(self):
        self.states = test_states
        self.machine_cls = HierarchicalMachine  # type: Type[HierarchicalMachine]
        self.state_cls = NestedState
        self.stuff = Stuff(self.states, self.machine_cls)

    def test_add_model(self):
        model = Dummy()
        self.stuff.machine.add_model(model, initial='E')

    def test_init_machine_with_hella_arguments(self):
        states = [
            self.state_cls('State1'),
            'State2',
            {
                'name': 'State3',
                'on_enter': 'hello_world'
            }
        ]
        transitions = [
            {'trigger': 'advance',
                'source': 'State2',
                'dest': 'State3'
             }
        ]
        s = Stuff()
        self.stuff.machine_cls(
            model=s, states=states, transitions=transitions, initial='State2')
        s.advance()
        self.assertEqual(s.message, 'Hello World!')

    def test_init_machine_with_nested_states(self):
        State = self.state_cls
        a = State('A')
        b = State('B')
        b_1 = State('1')
        b_2 = State('2')
        b.add_substate(b_1)
        b.add_substates([b_2])
        m = self.stuff.machine_cls(states=[a, b])
        self.assertEqual(m.states['B'].states['1'], b_1)
        m.to("B{0}1".format(State.separator))
        self.assertEqual(m.state, "B{0}1".format(State.separator))

    def test_property_initial(self):
        # Define with list of dictionaries
        states = ['A', 'B', {'name': 'C', 'children': ['1', '2', '3']}, 'D']
        # Define with list of dictionaries
        transitions = [
            {'trigger': 'walk', 'source': 'A', 'dest': 'B'},
            {'trigger': 'run', 'source': 'B', 'dest': 'C'},
            {'trigger': 'sprint', 'source': 'C', 'dest': 'D'}
        ]
        m = self.stuff.machine_cls(states=states, transitions=transitions, initial='A')
        self.assertEqual(m.initial, 'A')
        m = self.stuff.machine_cls(states=states, transitions=transitions, initial='C')
        self.assertEqual(m.initial, 'C')
        m = self.stuff.machine_cls(states=states, transitions=transitions)
        self.assertEqual(m.initial, 'initial')

    def test_transition_definitions(self):
        State = self.state_cls
        states = ['A', 'B', {'name': 'C', 'children': ['1', '2', '3']}, 'D']
        # Define with list of dictionaries
        transitions = [
            {'trigger': 'walk', 'source': 'A', 'dest': 'B'},
            {'trigger': 'run', 'source': 'B', 'dest': 'C'},
            {'trigger': 'sprint', 'source': 'C', 'dest': 'D'},
            {'trigger': 'run', 'source': 'C', 'dest': 'C%s1' % State.separator}
        ]  # type: List[Union[List[str], Dict[str, str]]]
        m = self.stuff.machine_cls(states=states, transitions=transitions, initial='A')
        m.walk()
        self.assertEqual(m.state, 'B')
        m.run()
        self.assertEqual(m.state, 'C')
        m.run()
        self.assertEqual(m.state, 'C%s1' % State.separator)
        # Define with list of lists
        transitions = [
            ['walk', 'A', 'B'],
            ['run', 'B', 'C'],
            ['sprint', 'C', 'D']
        ]
        m = self.stuff.machine_cls(states=states, transitions=transitions, initial='A')
        m.to_C()
        m.sprint()
        self.assertEqual(m.state, 'D')

    def test_nested_definitions(self):
        separator = self.state_cls.separator
        state = {
            'name': 'B',
            'children': ['1', '2'],
            'transitions': [['jo', '1', '2']],
            'initial': '2'
        }
        m = self.stuff.machine_cls(initial='A', states=['A', state],
                                   transitions=[['go', 'A', 'B'], ['go', 'B{0}2'.format(separator),
                                                                   'B{0}1'.format(separator)]])
        self.assertTrue(m.is_A())
        m.go()
        self.assertEqual(m.state, 'B{0}2'.format(separator))
        m.go()
        self.assertEqual(m.state, 'B{0}1'.format(separator))
        m.jo()

    def test_transitioning(self):
        s = self.stuff
        s.machine.add_transition('advance', 'A', 'B')
        s.machine.add_transition('advance', 'B', 'C')
        s.machine.add_transition('advance', 'C', 'D')
        s.machine.add_transition('reset', '*', 'A')
        self.assertEqual(len(s.machine.events['reset'].transitions), 6)
        self.assertEqual(len(s.machine.events['reset'].transitions['C']), 1)
        s.advance()
        self.assertEqual(s.state, 'B')
        self.assertFalse(s.is_A())
        self.assertTrue(s.is_B())
        s.advance()
        self.assertEqual(s.state, 'C')

    def test_conditions(self):
        s = self.stuff
        s.machine.add_transition('advance', 'A', 'B', conditions='this_passes')
        s.machine.add_transition('advance', 'B', 'C', unless=['this_fails'])
        s.machine.add_transition('advance', 'C', 'D', unless=['this_fails',
                                                              'this_passes'])
        s.advance()
        self.assertEqual(s.state, 'B')
        s.advance()
        self.assertEqual(s.state, 'C')
        s.advance()
        self.assertEqual(s.state, 'C')

    def test_multiple_add_transitions_from_state(self):
        State = self.state_cls
        s = self.stuff
        s.machine.add_transition(
            'advance', 'A', 'B', conditions=['this_fails'])
        s.machine.add_transition('advance', 'A', 'C')
        s.machine.add_transition('advance', 'C', 'C%s2' % State.separator)
        s.advance()
        self.assertEqual(s.state, 'C')
        s.advance()
        self.assertEqual(s.state, 'C%s2' % State.separator)
        self.assertFalse(s.is_C())
        self.assertTrue(s.is_C(allow_substates=True))

    def test_use_machine_as_model(self):
        states = ['A', 'B', 'C', 'D']
        m = self.stuff.machine_cls(states=states, initial='A')
        m.add_transition('move', 'A', 'B')
        m.add_transition('move_to_C', 'B', 'C')
        m.move()
        self.assertEqual(m.state, 'B')

    def test_add_custom_state(self):
        State = self.state_cls
        s = self.stuff
        s.machine.add_states([{'name': 'E', 'children': ['1', '2']}])
        s.machine.add_state('E%s3' % State.separator)
        s.machine.add_transition('go', '*', 'E%s1' % State.separator)
        s.machine.add_transition('walk', '*', 'E%s3' % State.separator)
        s.machine.add_transition('run', 'E', 'C{0}3{0}a'.format(State.separator))
        s.go()
        self.assertEqual('E{0}1'.format(State.separator), s.state)
        s.walk()
        self.assertEqual('E{0}3'.format(State.separator), s.state)
        s.run()
        self.assertEqual('C{0}3{0}a'.format(State.separator), s.state)

    def test_add_nested_state(self):
        m = self.machine_cls(states=['A'], initial='A')
        m.add_state('B{0}1{0}a'.format(self.state_cls.separator))
        self.assertIn('B', m.states)
        self.assertIn('1', m.states['B'].states)
        self.assertIn('a', m.states['B'].states['1'].states)

        with self.assertRaises(ValueError):
            m.add_state(m.states['A'])

    def test_enter_exit_nested_state(self):
        State = self.state_cls
        mock = MagicMock()

        def callback():
            mock()
        states = ['A', 'B', {'name': 'C', 'on_enter': callback, 'on_exit': callback,
                             'children': [{'name': '1', 'on_enter': callback, 'on_exit': callback}, '2', '3']},
                            {'name': 'D', 'on_enter': callback, 'on_exit': callback}]
        transitions = [['go', 'A', 'C{0}1'.format(State.separator)],
                       ['go', 'C', 'D']]
        m = self.stuff.machine_cls(states=states, transitions=transitions, initial='A')
        m.go()
        self.assertTrue(mock.called)
        self.assertEqual(2, mock.call_count)
        m.go()
        self.assertTrue(m.is_D())
        self.assertEqual(5, mock.call_count)
        m.to_C()
        self.assertEqual(7, mock.call_count)
        m.to('C{0}1'.format(State.separator))
        self.assertEqual(8, mock.call_count)
        m.to('C{0}2'.format(State.separator))
        self.assertEqual(9, mock.call_count)

    def test_ordered_transitions(self):
        State = self.state_cls
        states = [{'name': 'first', 'children': ['second', 'third', {'name': 'fourth', 'children': ['fifth', 'sixth']},
                                                 'seventh']}, 'eighth', 'ninth']
        m = self.stuff.machine_cls(states=states)
        m.add_ordered_transitions()
        self.assertEqual('initial', m.state)
        m.next_state()
        self.assertEqual('first', m.state)
        m.next_state()
        m.next_state()
        self.assertEqual('first{0}third'.format(State.separator), m.state)
        m.next_state()
        m.next_state()
        self.assertEqual('first{0}fourth{0}fifth'.format(State.separator), m.state)
        m.next_state()
        m.next_state()
        self.assertEqual('first{0}seventh'.format(State.separator), m.state)
        m.next_state()
        m.next_state()
        self.assertEqual('ninth', m.state)

        # Include initial state in loop
        m = self.stuff.machine_cls(states=states)
        m.add_ordered_transitions(loop_includes_initial=False)
        m.to_ninth()
        m.next_state()
        self.assertEqual(m.state, 'first')

        # Test user-determined sequence and trigger name
        m = self.stuff.machine_cls(states=states, initial='first')
        m.add_ordered_transitions(['first', 'ninth'], trigger='advance')
        m.advance()
        self.assertEqual(m.state, 'ninth')
        m.advance()
        self.assertEqual(m.state, 'first')

        # Via init argument
        m = self.stuff.machine_cls(states=states, initial='first', ordered_transitions=True)
        m.next_state()
        self.assertEqual(m.state, 'first{0}second'.format(State.separator))

    def test_pickle(self):
        print("separator", self.state_cls.separator)
        if sys.version_info < (3, 4):
            import dill as pickle
        else:
            import pickle

        states = ['A', 'B', {'name': 'C', 'children': ['1', '2', {'name': '3', 'children': ['a', 'b', 'c']}]},
                  'D', 'E', 'F']
        transitions = [
            {'trigger': 'walk', 'source': 'A', 'dest': 'B'},
            {'trigger': 'run', 'source': 'B', 'dest': 'C'},
            {'trigger': 'sprint', 'source': 'C', 'dest': 'D'}
        ]
        m = self.stuff.machine_cls(states=states, transitions=transitions, initial='A')
        m.walk()
        dump = pickle.dumps(m)
        self.assertIsNotNone(dump)
        m2 = pickle.loads(dump)
        self.assertEqual(m.state, m2.state)
        m2.run()
        m2.to_C_3_a()
        m2.to_C_3_b()

    def test_callbacks_duplicate(self):

        transitions = [
            {'trigger': 'walk', 'source': 'A', 'dest': 'C', 'before': 'before_change',
             'after': 'after_change'},
            {'trigger': 'run', 'source': 'B', 'dest': 'C'}
        ]

        m = self.stuff.machine_cls(states=['A', 'B', 'C'], transitions=transitions,
                                   before_state_change='before_change',
                                   after_state_change='after_change', send_event=True,
                                   initial='A', auto_transitions=True)

        m.before_change = MagicMock()
        m.after_change = MagicMock()

        m.walk()
        self.assertEqual(m.before_change.call_count, 2)
        self.assertEqual(m.after_change.call_count, 2)

    def test_example_one(self):
        State = self.state_cls
        State.separator = '_'
        states = ['standing', 'walking', {'name': 'caffeinated', 'children': ['dithering', 'running']}]
        transitions = [['walk', 'standing', 'walking'],
                       ['stop', 'walking', 'standing'],
                       ['drink', 'caffeinated_dithering', '='],
                       ['drink', 'caffeinated', 'caffeinated_dithering'],
                       ['drink', '*', 'caffeinated'],
                       ['walk', 'caffeinated', 'caffeinated_running'],
                       ['relax', 'caffeinated', 'standing']]
        machine = self.stuff.machine_cls(states=states, transitions=transitions, initial='standing',
                                         ignore_invalid_triggers=True, name='Machine 1')

        machine.walk()   # Walking now
        machine.stop()   # let's stop for a moment
        machine.drink()  # coffee time
        machine.state
        self.assertEqual(machine.state, 'caffeinated')
        machine.drink()  # again!
        self.assertEqual(machine.state, 'caffeinated_dithering')
        machine.drink()  # and again!
        self.assertEqual(machine.state, 'caffeinated_dithering')
        machine.walk()   # we have to go faster
        self.assertEqual(machine.state, 'caffeinated_running')
        machine.stop()   # can't stop moving!
        machine.state
        self.assertEqual(machine.state, 'caffeinated_running')
        machine.relax()  # leave nested state
        machine.state    # phew, what a ride
        self.assertEqual(machine.state, 'standing')
        machine.to_caffeinated_running()  # auto transition fast track
        machine.on_enter_caffeinated_running('callback_method')

    def test_multiple_models(self):
        class Model(object):
            pass
        s1, s2 = Model(), Model()
        m = self.stuff.machine_cls(model=[s1, s2], states=['A', 'B', 'C'], initial='A')
        self.assertEqual(len(m.models), 2)
        m.add_transition('advance', 'A', 'B')
        self.assertNotEqual(s1.advance, s2.advance)
        s1.advance()
        self.assertEqual(s1.state, 'B')
        self.assertEqual(s2.state, 'A')

    def test_excessive_nesting(self):
        states = [{'name': 'A', 'children': []}]  # type: List[Dict[str, Union[str, List[Dict]]]]
        curr = states[0]  # type: Dict
        for i in range(10):
            curr['children'].append({'name': str(i), 'children': []})
            curr = curr['children'][0]
        m = self.stuff.machine_cls(states=states, initial='A')

    def test_intial_state(self):
        separator = self.state_cls.separator
        states = [{'name': 'A', 'children': ['1', '2'], 'initial': '2'},
                  {'name': 'B', 'initial': '2',
                   'children': ['1', {'name': '2', 'initial': 'a',
                                      'children': ['a', 'b']}]}]
        transitions = [['do', 'A', 'B'],
                       ['do', 'B{0}2'.format(separator),
                        'B{0}1'.format(separator)]]
        m = self.stuff.machine_cls(states=states, transitions=transitions, initial='A')
        self.assertEqual(m.state, 'A{0}2'.format(separator))
        m.do()
        self.assertEqual(m.state, 'B{0}2{0}a'.format(separator))
        self.assertTrue(m.is_B(allow_substates=True))
        m.do()
        self.assertEqual(m.state, 'B{0}1'.format(separator))
        m = self.stuff.machine_cls(states=states, transitions=transitions, initial='B{0}2{0}b'.format(separator))
        self.assertTrue('B{0}2{0}b'.format(separator), m.state)

    def test_get_triggers(self):
        seperator = self.state_cls.separator
        states = ['standing', 'walking', {'name': 'caffeinated', 'children': ['dithering', 'running']}]
        transitions = [
            ['walk', 'standing', 'walking'],
            ['go', 'standing', 'walking'],
            ['stop', 'walking', 'standing'],
            {'trigger': 'drink', 'source': '*', 'dest': 'caffeinated{0}dithering'.format(seperator),
             'conditions': 'is_hot', 'unless': 'is_too_hot'},
            ['walk', 'caffeinated{0}dithering'.format(seperator), 'caffeinated{0}running'.format(seperator)],
            ['relax', 'caffeinated', 'standing']
        ]

        machine = self.stuff.machine_cls(states=states, transitions=transitions, auto_transitions=False)
        trans = machine.get_triggers('caffeinated{0}dithering'.format(seperator))
        self.assertEqual(len(trans), 3)
        self.assertTrue('relax' in trans)

    def test_get_nested_transitions(self):
        seperator = self.state_cls.separator
        states = ['A', {'name': 'B', 'children': ['1', '2', {'name': '3', 'children': ['a', 'b'],
                                                             'transitions': [['inner', 'a', 'b'],
                                                                             ['inner', 'b', 'a']]}],
                        'transitions': [['mid', '1', '1'],
                                        ['mid', '2', '3'],
                                        ['mid', '3', '1'],
                                        ['mid2', '2', '3'],
                                        ['mid_loop', '1', '1']]}]
        transitions = [['outer', 'A', 'B'],
                       ['outer', ['A', 'B'], 'C']]
        machine = self.stuff.machine_cls(states=states, transitions=transitions, initial='A', auto_transitions=False)
        self.assertEqual(10, len(machine.get_transitions()))
        self.assertEqual(2, len(machine.get_transitions(source='A')))
        self.assertEqual(2, len(machine.get_transitions('inner')))
        self.assertEqual(3, len(machine.get_transitions('mid')))
        self.assertEqual(3, len(machine.get_transitions(dest='B{0}1'.format(seperator))))
        self.assertEqual(2, len(machine.get_transitions(source='B{0}2'.format(seperator),
                                                        dest='B{0}3'.format(seperator))))
        self.assertEqual(1, len(machine.get_transitions(source='B{0}3{0}a'.format(seperator),
                                                        dest='B{0}3{0}b'.format(seperator))))
        self.assertEqual(1, len(machine.get_transitions(source=machine.states['B'].states['3'].states['b'])))
        # should be B_3_b -> B_3_a, B_3 -> B_1 and B -> C
        self.assertEqual(3, len(machine.get_transitions(source=machine.states['B'].states['3'].states['b'],
                                                        delegate=True)))

    def test_internal_transitions(self):
        s = self.stuff
        s.machine.add_transition('internal', 'A', None, prepare='increase_level')
        s.internal()
        self.assertEqual(s.state, 'A')
        self.assertEqual(s.level, 2)

    def test_transition_with_unknown_state(self):
        s = self.stuff
        with self.assertRaises(ValueError):
            s.machine.add_transition('next', 'A', s.machine.state_cls('X'))

    def test_skip_to_override(self):
        mock = MagicMock()

        class Model:

            def to(self):
                mock()

        model1 = Model()
        model2 = DummyModel()
        machine = self.machine_cls([model1, model2], states=['A', 'B'], initial='A')
        model1.to()
        model2.to('B')
        self.assertTrue(mock.called)
        self.assertTrue(model2.is_B())

    def test_trigger_parent(self):
        parent_mock = MagicMock()
        exit_mock = MagicMock()
        enter_mock = MagicMock()

        class Model:

            def on_exit_A(self):
                parent_mock()

            def on_exit_A_1(self):
                exit_mock()

            def on_enter_A_2(self):
                enter_mock()

        model = Model()
        machine = self.machine_cls(model, states=[{'name': 'A', 'children': ['1', '2']}],
                                   transitions=[['go', 'A', 'A_2'], ['enter', 'A', 'A_1']], initial='A')

        model.enter()
        self.assertFalse(parent_mock.called)
        model.go()
        self.assertTrue(exit_mock.called)
        self.assertTrue(enter_mock.called)
        self.assertFalse(parent_mock.called)

    def test_trigger_parent_model_self(self):
        exit_mock = MagicMock()
        enter_mock = MagicMock()

        class CustomMachine(self.machine_cls):  # type: ignore
            def on_enter_A(self):
                raise AssertionError("on_enter_A must not be called!")

            def on_exit_A(self):
                raise AssertionError("on_exit_A must not be called!")

            def on_exit_A_1(self):
                exit_mock()

            def on_enter_A_2(self):
                enter_mock()

        machine = CustomMachine(states=[{'name': 'A', 'children': ['1', '2']}],
                                transitions=[['go', 'A', 'A_2'], ['enter', 'A', 'A_1']], initial='A')
        machine.enter()
        self.assertFalse(exit_mock.called)
        self.assertFalse(enter_mock.called)
        machine.go()
        self.assertTrue(exit_mock.called)
        self.assertTrue(enter_mock.called)
        machine.go()
        self.assertEqual(2, enter_mock.call_count)

    def test_child_condition_persistence(self):
        # even though the transition is invalid for the parent it is valid for the nested child state
        # no invalid transition exception should be thrown
        machine = self.machine_cls(states=[{'name': 'A', 'children': ['1', '2'], 'initial': '1',
                                            'transitions': [{'trigger': 'go', 'source': '1', 'dest': '2',
                                                             'conditions': self.stuff.this_fails}]}, 'B'],
                                   transitions=[['go', 'B', 'A']], initial='A')
        self.assertFalse(False, machine.go())

    def test_exception_in_state_enter_exit(self):
        # https://github.com/pytransitions/transitions/issues/486
        # NestedState._scope needs to be reset when an error is raised in a state callback
        class Model:
            def on_enter_B_1(self):
                raise RuntimeError("Oh no!")

            def on_exit_C_1(self):
                raise RuntimeError("Oh no!")

        states = ['A',
                  {'name': 'B', 'initial': '1', 'children': ['1', '2']},
                  {'name': 'C', 'initial': '1', 'children': ['1', '2']}]
        model = Model()
        machine = self.machine_cls(model, states=states, initial='A')
        with self.assertRaises(RuntimeError):
            model.to_B()
        self.assertTrue(model.is_B_1())
        machine.set_state('A', model)
        with self.assertRaises(RuntimeError):
            model.to_B()
        with self.assertRaises(RuntimeError):
            model.to_C()
            model.to_A()
        self.assertTrue(model.is_C_1())
        machine.set_state('A', model)
        model.to_C()
        self.assertTrue(model.is_C_1())

    def test_correct_subclassing(self):
        from transitions.core import State

        class WrongStateClass(self.machine_cls):  # type: ignore
            state_cls = State

        class MyNestedState(NestedState):
            pass

        class CorrectStateClass(self.machine_cls):  # type: ignore
            state_cls = MyNestedState

        with self.assertRaises(AssertionError):
            m = WrongStateClass()
        m = CorrectStateClass()

    def test_queued_callbacks(self):
        states = [
            "initial",
            {'name': 'A', 'children': [{'name': '1', 'on_enter': 'go'}, '2'],
             'transitions': [['go', '1', '2']], 'initial': '1'}
        ]
        machine = self.machine_cls(states=states, initial='initial', queued=True)
        machine.to_A()
        self.assertEqual("A{0}2".format(self.state_cls.separator), machine.state)

    def test_nested_transitions(self):
        states = [{
            'name': 'A',
            'states': [
                {'name': 'B',
                 'states': [
                     {'name': 'C',
                      'states': ['1', '2'],
                      'initial': '1'}],
                 'transitions': [['go', 'C_1', 'C_2']],
                 'initial': 'C',
                 }],
            'initial': 'B'
        }]
        machine = self.machine_cls(states=states, initial='A')
        machine.go()

    def test_auto_transitions_from_nested_callback(self):

        def fail():
            self.fail("C should not be exited!")

        states = [
            {'name': 'b', 'children': [
                {'name': 'c', 'on_exit': fail, 'on_enter': 'to_b_c_ca', 'children': ['ca', 'cb']},
                'd'
            ]},
        ]
        machine = self.machine_cls(states=states, queued=True, initial='b')
        machine.to_b_c()

    def test_machine_may_transitions_for_generated_triggers(self):
        states = ['A', 'B', {'name': 'C', 'children': ['1', '2', '3']}, 'D']
        m = self.stuff.machine_cls(states=states, initial='A')
        assert m.may_to_A()
        assert m.may_trigger("to_A")
        m.to_A()
        assert m.may_to_B()
        assert m.may_trigger("to_B")
        m.to_B()
        assert m.may_to_C()
        assert m.may_trigger("to_C")
        m.to_C()
        assert m.may_to_C_1()
        assert m.may_trigger("to_C_1")
        m.to_C_1()
        assert m.may_to_D()
        assert m.may_trigger("to_D")
        m.to_D()

    def test_get_nested_triggers(self):
        transitions = [
            ['goB', 'A', 'B'],
            ['goC', 'B', 'C'],
            ['goA', '*', 'A'],
            ['goF1', ['C{0}1'.format(self.machine_cls.separator), 'C{0}2'.format(self.machine_cls.separator)], 'F'],
            ['goF2', 'C', 'F']
        ]  # type: Sequence[TransitionConfig]
        m = self.machine_cls(states=test_states, transitions=transitions, auto_transitions=False, initial='A')
        self.assertEqual(1, len(m.get_nested_triggers(['C', '1'])))
        with m('C'):
            m.add_transition('goC1', '1', '2')
        self.assertEqual(len(transitions) + 1, len(m.get_nested_triggers()))
        self.assertEqual(2, len(m.get_nested_triggers(['C', '1'])))
        self.assertEqual(2, len(m.get_nested_triggers(['C'])))

    def test_stop_transition_evaluation(self):
        states = ['A', {'name': 'B', 'states': ['C', 'D']}]
        transitions = [['next', 'A', 'B_C'], ['next', 'B_C', 'B_D'], ['next', 'B', 'A']]
        mock = MagicMock()

        def process_error(event_data):
            assert isinstance(event_data.error, ValueError)
            mock()

        m = self.machine_cls(states=states, transitions=transitions, initial='A', send_event=True)
        m.on_enter_B_D(partial(self.stuff.this_raises, ValueError()))
        m.next()
        with self.assertRaises(ValueError):
            m.next()
        assert m.is_B_D()
        assert m.to_B_C()
        m.on_exception = [process_error]
        m.next()
        assert mock.called
        assert m.is_B_D()

    def test_nested_queued_remap(self):
        states = ['A', 'done',
                  {'name': 'B', 'remap': {'done': 'done'},
                   'initial': 'initial',
                   'transitions': [['go', 'initial', 'a']],
                   'states': ['done', 'initial', {'name': 'a', 'remap': {'done': 'done'},
                                                  'initial': 'initial',
                                                  'transitions': [['go', 'initial', 'x']],
                                                  'states': ['done', 'initial',
                                                             {'name': 'x',
                                                              'remap': {'done': 'done'},
                                                              'initial': 'initial',
                                                              'states': ['initial', 'done'],
                                                              'transitions': [['done', 'initial', 'done']]}]}]}]
        m = self.machine_cls(states=states, initial='A', queued=True)
        m.on_enter_B('go')
        m.on_enter_B_a('go')
        m.on_enter_B_a_x_initial('done')
        m.to_B()
        assert m.is_done()

    # https://github.com/pytransitions/transitions/issues/568
    def test_wildcard_src_reflexive_dest(self):
        states = ['A', 'B', {'name': 'C', 'children': ['1', '2', '3']}, 'D']
        machine = self.machine_cls(states=states, transitions=[["reflexive", "*", "="]], initial="A")
        self.assertTrue(machine.is_A())
        machine.reflexive()
        self.assertTrue(machine.is_A())
        state_name = 'C{0}2'.format(self.state_cls.separator)
        machine.set_state(state_name)
        self.assertEqual(state_name, machine.state)
        machine.reflexive()
        self.assertEqual(state_name, machine.state)

    def test_final_state_nested(self):
        final_mock_B = MagicMock()
        final_mock_Y = MagicMock()
        final_mock_Z = MagicMock()
        final_mock_machine = MagicMock()

        mocks = [final_mock_B, final_mock_Y, final_mock_Z, final_mock_machine]

        states = ['A', {'name': 'B', 'parallel': [{'name': 'X', 'final': True},
                                                  {'name': 'Y', 'transitions': [['final_Y', 'yI', 'yII']],
                                                   'initial': 'yI',
                                                   'on_final': final_mock_Y,
                                                   'states':
                                                       ['yI', {'name': 'yII', 'final': True}]
                                                   },
                                                  {'name': 'Z', 'transitions': [['final_Z', 'zI', 'zII']],
                                                   'initial': 'zI',
                                                   'on_final': final_mock_Z,
                                                   'states':
                                                       ['zI', {'name': 'zII', 'final': True}]
                                                   },
                                                  ],
                        "on_final": final_mock_B}]

        machine = self.machine_cls(states=states, on_final=final_mock_machine, initial='A')
        self.assertFalse(any(mock.called for mock in mocks))
        machine.to_B()
        self.assertFalse(any(mock.called for mock in mocks))
        machine.final_Y()
        self.assertTrue(final_mock_Y.called)
        self.assertFalse(final_mock_Z.called)
        self.assertFalse(final_mock_B.called)
        self.assertFalse(final_mock_machine.called)
        machine.final_Z()
        self.assertEqual(1, final_mock_Y.call_count)
        self.assertEqual(1, final_mock_Z.call_count)
        self.assertEqual(1, final_mock_B.call_count)
        self.assertEqual(1, final_mock_machine.call_count)


class TestSeparatorsBase(TestCase):

    separator = default_separator

    def setUp(self):

        class CustomNestedState(NestedState):
            separator = self.separator

        class CustomHierarchicalMachine(HierarchicalMachine):
            state_cls = CustomNestedState

        self.states = test_states
        self.machine_cls = CustomHierarchicalMachine
        self.state_cls = CustomNestedState
        self.stuff = Stuff(self.states, self.machine_cls)

    def test_add_nested_state(self):
        m = self.machine_cls(states=['A'], initial='A')
        m.add_state('B{0}1{0}a'.format(self.state_cls.separator))
        m.add_state('B{0}2{0}b'.format(self.state_cls.separator))
        self.assertIn('B', m.states)
        self.assertIn('1', m.states['B'].states)
        self.assertIn('a', m.states['B'].states['1'].states)

        with self.assertRaises(ValueError):
            m.add_state(m.states['A'])

    def test_enter_exit_nested(self):
        separator = self.state_cls.separator
        s = self.stuff
        s.machine.add_transition('advance', 'A', 'C{0}3'.format(separator))
        s.machine.add_transition('reverse', 'C', 'A')
        s.machine.add_transition('lower', ['C{0}1'.format(separator),
                                           'C{0}3'.format(separator)], 'C{0}3{0}a'.format(separator))
        s.machine.add_transition('rise', 'C{0}3'.format(separator), 'C{0}1'.format(separator))
        s.machine.add_transition('fast', 'A', 'C{0}3{0}a'.format(separator))

        for state_name in s.machine.get_nested_state_names():
            state = s.machine.get_state(state_name)
            state.on_enter.append('increase_level')
            state.on_exit.append('decrease_level')

        s.advance()
        self.assertEqual('C{0}3'.format(separator), s.state)
        self.assertEqual(2, s.level)
        self.assertEqual(3, s.transitions)  # exit A; enter C,3
        s.lower()
        self.assertEqual(s.state, 'C{0}3{0}a'.format(separator))
        self.assertEqual(3, s.level)
        self.assertEqual(4, s.transitions)  # enter a
        s.rise()
        self.assertEqual('C%s1' % separator, s.state)
        self.assertEqual(2, s.level)
        self.assertEqual(7, s.transitions)  # exit a, 3; enter 1
        s.reverse()
        self.assertEqual('A', s.state)
        self.assertEqual(1, s.level)
        self.assertEqual(10, s.transitions)  # exit 1, C; enter A
        s.fast()
        self.assertEqual(s.state, 'C{0}3{0}a'.format(separator))
        self.assertEqual(s.level, 3)
        self.assertEqual(s.transitions, 14)  # exit A; enter C, 3, a
        s.to_A()
        self.assertEqual(s.state, 'A')
        self.assertEqual(s.level, 1)
        self.assertEqual(s.transitions, 18)  # exit a, 3, C; enter A
        s.to_A()
        self.assertEqual(s.state, 'A')
        self.assertEqual(s.level, 1)
        self.assertEqual(s.transitions, 20)  # exit A; enter A
        if separator == '_':
            s.to_C_3_a()
        else:
            print("separator", separator)
            s.to_C.s3.a()
        self.assertEqual(s.state, 'C{0}3{0}a'.format(separator))
        self.assertEqual(s.level, 3)
        self.assertEqual(s.transitions, 24)  # exit A; enter C, 3, a

    def test_state_change_listeners(self):
        State = self.state_cls
        s = self.stuff
        s.machine.add_transition('advance', 'A', 'C%s1' % State.separator)
        s.machine.add_transition('reverse', 'C', 'A')
        s.machine.add_transition('lower', 'C%s1' % State.separator, 'C{0}3{0}a'.format(State.separator))
        s.machine.add_transition('rise', 'C%s3' % State.separator, 'C%s1' % State.separator)
        s.machine.add_transition('fast', 'A', 'C{0}3{0}a'.format(State.separator))
        s.machine.on_enter_C('hello_world')
        s.machine.on_exit_C('goodbye')
        s.machine.on_enter('C{0}3{0}a'.format(State.separator), 'greet')
        s.machine.on_exit('C%s3' % State.separator, 'meet')
        s.advance()
        self.assertEqual(s.state, 'C%s1' % State.separator)
        self.assertEqual(s.message, 'Hello World!')
        s.lower()
        self.assertEqual(s.state, 'C{0}3{0}a'.format(State.separator))
        self.assertEqual(s.message, 'Hi')
        s.rise()
        self.assertEqual(s.state, 'C%s1' % State.separator)
        self.assertTrue(s.message is not None and s.message.startswith('Nice to'))
        s.reverse()
        self.assertEqual(s.state, 'A')
        self.assertTrue(s.message is not None and s.message.startswith('So long'))
        s.fast()
        self.assertEqual(s.state, 'C{0}3{0}a'.format(State.separator))
        self.assertEqual(s.message, 'Hi')
        s.to_A()
        self.assertEqual(s.state, 'A')
        self.assertTrue(s.message is not None and s.message.startswith('So long'))

    def test_nested_auto_transitions(self):
        State = self.state_cls
        s = self.stuff
        s.to_C()
        self.assertEqual(s.state, 'C')
        state = 'C{0}3{0}a'.format(State.separator)
        s.to(state)
        self.assertEqual(s.state, state)
        # backwards compatibility check (can be removed in 0.7)
        self.assertEqual(s.state, state)
        for state_name in s.machine.get_nested_state_names():
            event_name = 'to_{0}'.format(state_name)
            num_base_states = len(s.machine.states)
            self.assertTrue(event_name in s.machine.events)
            self.assertEqual(len(s.machine.events[event_name].transitions), num_base_states)

    @skipIf(pgv is None, 'NestedGraph diagram test requires graphviz')
    def test_ordered_with_graph(self):
        class CustomHierarchicalGraphMachine(HierarchicalGraphMachine):
            state_cls = self.state_cls

        states = ['A', 'B', {'name': 'C', 'children': ['1', '2',
                                                       {'name': '3', 'children': ['a', 'b', 'c']}]}, 'D', 'E', 'F']
        machine = CustomHierarchicalGraphMachine(states=states, initial='A', auto_transitions=False,
                                                 ignore_invalid_triggers=True, graph_engine="graphviz")
        machine.add_ordered_transitions(trigger='next_state')
        machine.next_state()
        self.assertEqual(machine.state, 'B')
        target = tempfile.NamedTemporaryFile(suffix='.png', delete=False)
        machine.get_graph().draw(target.name, prog='dot')
        self.assertTrue(getsize(target.name) > 0)
        target.close()
        unlink(target.name)

    def test_example_two(self):
        separator = self.state_cls.separator
        states = ['A', 'B',
                  {'name': 'C', 'children': ['1', '2',
                                             {'name': '3', 'children': ['a', 'b', 'c']}]
                   }]

        transitions = [
            ['reset', 'C', 'A'],
            ['reset', 'C%s2' % separator, 'C']  # overwriting parent reset
        ]

        # we rely on auto transitions
        machine = self.stuff.machine_cls(states=states, transitions=transitions, initial='A')

        machine.to_B()  # exit state A, enter state B
        machine.to_C()  # exit B, enter C
        if separator == '_':
            machine.to_C_3_a()
            self.assertTrue(machine.is_C(allow_substates=True))
            self.assertFalse(machine.is_C())
            self.assertTrue(machine.is_C_3(allow_substates=True))
            self.assertFalse(machine.is_C_3())
            self.assertTrue(machine.is_C_3_a())
        else:
            machine.to_C.s3.a()  # enter C↦a; enter C↦3↦a;
            self.assertTrue(machine.is_C(allow_substates=True))
            self.assertFalse(machine.is_C())
            self.assertTrue(machine.is_C.s3(allow_substates=True))
            self.assertFalse(machine.is_C.s3())
            self.assertTrue(machine.is_C.s3.a())
        self.assertEqual(machine.state, 'C{0}3{0}a'.format(separator))
        machine.to('C{0}2'.format(separator))  # exit C↦3↦a, exit C↦3, enter C↦2
        self.assertEqual(machine.state, 'C{0}2'.format(separator))
        machine.reset()  # exit C↦2; reset C has been overwritten by C↦3
        self.assertEqual('C', machine.state)
        machine.reset()  # exit C, enter A
        self.assertEqual('A', machine.state)

    def test_machine_may_transitions(self):
        states = ['A', 'B', {'name': 'C', 'children': ['1', '2', '3']}, 'D']
        transitions = [
            {'trigger': 'walk', 'source': 'A', 'dest': 'B'},
            {'trigger': 'run', 'source': 'B', 'dest': 'C'},
            {'trigger': 'wait', 'source': 'B', 'dest': None},
            {'trigger': 'run_fast', 'source': 'C', 'dest': 'C{0}1'.format(self.separator)},
            {'trigger': 'sprint', 'source': 'C', 'dest': 'D'}
        ]
        m = self.stuff.machine_cls(
            states=states, transitions=transitions, initial='A', auto_transitions=False
        )
        assert m.may_walk()
        assert m.may_trigger("walk")
        assert not m.may_run()
        assert not m.may_trigger("run")
        assert not m.may_run_fast()
        assert not m.may_trigger("run_fast")
        assert not m.may_sprint()
        assert not m.may_trigger("sprint")
        assert not m.may_wait()
        assert not m.may_trigger("wait")

        m.walk()
        assert not m.may_walk()
        assert not m.may_trigger("walk")
        assert m.may_run()
        assert m.may_trigger("run")
        assert not m.may_run_fast()
        assert not m.may_trigger("run_fast")
        assert m.may_wait()
        assert m.may_trigger("wait")

        m.run()
        assert m.may_run_fast()
        assert m.may_trigger("run_fast")
        assert m.may_sprint()
        assert m.may_trigger("sprint")

        m.run_fast()

    def test_remove_nested_transition(self):
        separator = self.state_cls.separator
        state = {
            'name': 'B',
            'children': ['1', '2'],
            'transitions': [['jo', '1', '2']],
            'initial': '2'
        }
        m = self.stuff.machine_cls(initial='A', states=['A', state],
                                   transitions=[['go', 'A', 'B'], ['go', 'B{0}2'.format(separator),
                                                                   'B{0}1'.format(separator)]])
        m.remove_transition("go", "A", "B")
        assert m.get_transitions("go")
        m.remove_transition("go")
        assert not m.get_transitions("go")
        assert m.get_transitions("jo")
        m.remove_transition("jo")
        assert not m.get_transitions("jo")


class TestSeparatorsSlash(TestSeparatorsBase):
    separator = '/'


class TestSeparatorsDot(TestSeparatorsBase):
    separator = '.'


@skipIf(sys.version_info[0] < 3, "Unicode separators are only supported for Python 3")
class TestSeparatorUnicode(TestSeparatorsBase):
    separator = u'↦'<|MERGE_RESOLUTION|>--- conflicted
+++ resolved
@@ -1,11 +1,4 @@
 # -*- coding: utf-8 -*-
-<<<<<<< HEAD
-=======
-try:
-    from builtins import object
-except ImportError:
-    pass
->>>>>>> 4d8d103b
 
 import sys
 import tempfile

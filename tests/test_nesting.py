--- conflicted
+++ resolved
@@ -627,7 +627,6 @@
         machine = self.machine_cls(states=states, queued=True, initial='b')
         machine.to_b_c()
 
-<<<<<<< HEAD
     def test_machine_may_transitions_for_generated_triggers(self):
         states = ['A', 'B', {'name': 'C', 'children': ['1', '2', '3']}, 'D']
         m = self.stuff.machine_cls(states=states, initial='A')
@@ -642,7 +641,7 @@
         # TODO: no transitions for to_D from C_1 -> D but m.to_D() works
         assert m.may_to_D()
         m.to_D()
-=======
+
     def test_get_nested_triggers(self):
         transitions = [
             ['goB', 'A', 'B'],
@@ -658,7 +657,6 @@
         self.assertEqual(len(transitions) + 1, len(m.get_nested_triggers()))
         self.assertEqual(2, len(m.get_nested_triggers(['C', '1'])))
         self.assertEqual(2, len(m.get_nested_triggers(['C'])))
->>>>>>> 2da417fd
 
 
 class TestSeparatorsBase(TestCase):

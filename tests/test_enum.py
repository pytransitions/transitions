from unittest import TestCase, skipIf

try:
    import enum
except ImportError:
    enum = None

from transitions.extensions import MachineFactory


@skipIf(enum is None, "enum is not available")
class TestEnumsAsStates(TestCase):

    def setUp(self):
        class States(enum.Enum):
            RED = 1
            YELLOW = 2
            GREEN = 3
        self.machine_cls = MachineFactory.get_predefined()
        self.States = States

    def test_pass_enums_as_states(self):
        m = self.machine_cls(states=self.States, initial=self.States.YELLOW)

        assert m.state == self.States.YELLOW
        assert m.is_RED() is False
        assert m.is_YELLOW() is True
        assert m.is_RED() is False

        m.to_RED()

        assert m.state == self.States.RED
        assert m.is_RED() is True
        assert m.is_YELLOW() is False
        assert m.is_GREEN() is False

    def test_transitions(self):
        m = self.machine_cls(states=self.States, initial=self.States.RED)
        m.add_transition('switch_to_yellow', self.States.RED, self.States.YELLOW)
        m.add_transition('switch_to_green', 'YELLOW', 'GREEN')

        m.switch_to_yellow()
        assert m.is_YELLOW() is True

        m.switch_to_green()
        assert m.is_YELLOW() is False
        assert m.is_GREEN() is True

    def test_if_enum_has_string_behavior(self):
        class States(str, enum.Enum):
            __metaclass__ = enum.EnumMeta

            RED = 'red'
            YELLOW = 'yellow'

        m = self.machine_cls(states=States, auto_transitions=False, initial=States.RED)
        m.add_transition('switch_to_yellow', States.RED, States.YELLOW)

        m.switch_to_yellow()
        assert m.is_YELLOW() is True

    def test_property_initial(self):
        transitions = [
            {'trigger': 'switch_to_yellow', 'source': self.States.RED, 'dest': self.States.YELLOW},
            {'trigger': 'switch_to_green', 'source': 'YELLOW', 'dest': 'GREEN'},
        ]

        m = self.machine_cls(states=self.States, initial=self.States.RED, transitions=transitions)
        m.switch_to_yellow()
        assert m.is_YELLOW()

        m.switch_to_green()
        assert m.is_GREEN()

    def test_pass_state_instances_instead_of_names(self):
        state_A = self.machine_cls.state_cls(self.States.YELLOW)
        state_B = self.machine_cls.state_cls(self.States.GREEN)

        states = [state_A, state_B]

        m = self.machine_cls(states=states, initial=state_A)
        assert m.state == self.States.YELLOW

        m.add_transition('advance', state_A, state_B)
        m.advance()
        assert m.state == self.States.GREEN

    def test_state_change_listeners(self):
        class States(enum.Enum):
            ONE = 1
            TWO = 2

        class Stuff(object):
            def __init__(self, machine_cls):
                self.state = None
                self.machine = machine_cls(states=States, initial=States.ONE, model=self)

                self.machine.add_transition('advance', States.ONE, States.TWO)
                self.machine.add_transition('reverse', States.TWO, States.ONE)
                self.machine.on_enter_TWO('hello')
                self.machine.on_exit_TWO('goodbye')

            def hello(self):
                self.message = 'Hello'

            def goodbye(self):
                self.message = 'Goodbye'

        s = Stuff(self.machine_cls)
        s.advance()

        assert s.is_TWO()
        assert s.message == 'Hello'

        s.reverse()

        assert s.is_ONE()
        assert s.message == 'Goodbye'


@skipIf(enum is None, "enum is not available")
class TestNestedStateEnums(TestEnumsAsStates):

    def setUp(self):
        super(TestNestedStateEnums, self).setUp()
        self.machine_cls = MachineFactory.get_predefined(nested=True)

    def test_root_enums(self):
        states = [self.States.RED, self.States.YELLOW,
                  {'name': self.States.GREEN, 'children': ['tick', 'tock'], 'initial': 'tick'}]
        m = self.machine_cls(states=states, initial=self.States.GREEN)
        self.assertTrue(m.is_GREEN(allow_substates=True))
        self.assertTrue(m.is_GREEN_tick())
        m.to_RED()
        self.assertTrue(m.state is self.States.RED)

    def test_nested_enums(self):
        states = ['A', self.States.GREEN,
                  {'name': 'C', 'children': self.States, 'initial': self.States.GREEN}]
        m1 = self.machine_cls(states=states, initial='C')
        m2 = self.machine_cls(states=states, initial='A')
        self.assertEqual(m1.state, self.States.GREEN)
        self.assertTrue(m1.is_GREEN())  # even though it is actually C_GREEN
        m2.to_GREEN()
        self.assertTrue(m2.is_C_GREEN())  # even though it is actually just GREEN
        self.assertEqual(m1.state, m2.state)
        m1.to_A()
        self.assertNotEqual(m1.state, m2.state)

    def test_initial_enum(self):
        m1 = self.machine_cls(states=self.States, initial=self.States.GREEN)
        self.assertEqual(self.States.GREEN, m1.state)
        self.assertEqual(m1.state.name, self.States.GREEN.name)

<<<<<<< HEAD
    def test_duplicate_states(self):
        with self.assertRaises(ValueError):
            self.machine_cls(states=['A', 'A'])

    def test_duplicate_states_from_enum_members(self):
        class Foo(enum.Enum):
            A = 1

        with self.assertRaises(ValueError):
            self.machine_cls(states=[Foo.A, Foo.A])


@skipIf(enum is None, "enum is not available")
class TestEnumWithGraph(TestEnumsAsStates):

    def setUp(self):
        super(TestEnumWithGraph, self).setUp()
        self.machine_cls = MachineFactory.get_predefined(graph=True)
=======
    def test_add_nested_enums_as_nested_state(self):
        from transitions.extensions.nesting_legacy import HierarchicalMachine
        if self.machine_cls is HierarchicalMachine:
            self.skipTest("Converting enums to nested states is not supported on the legacy HierarchicalMachine")

        class Foo(enum.Enum):
            A = 0
            B = 1

        class Bar(enum.Enum):
            FOO = Foo
            C = 2

        m = self.machine_cls(states=Bar, initial=Bar.C)

        self.assertEqual(sorted(m.states['FOO'].states.keys()), ['A', 'B'])

        m.to_FOO_A()
        self.assertFalse(m.is_C())
        self.assertTrue(m.is_FOO_A())


@skipIf(enum is None, "enum is not available")
class TestEnumsAsStatesWithGraph(TestEnumsAsStates):

    def setUp(self):
        super(TestEnumsAsStatesWithGraph, self).setUp()
        self.machine_cls = MachineFactory.get_predefined(graph=True)


@skipIf(enum is None, "enum is not available")
class TestNestedStateGraphEnums(TestNestedStateEnums):

    def setUp(self):
        super(TestNestedStateGraphEnums, self).setUp()
        self.machine_cls = MachineFactory.get_predefined(nested=True, graph=True)
>>>>>>> 6b7a6858
<|MERGE_RESOLUTION|>--- conflicted
+++ resolved
@@ -152,7 +152,6 @@
         self.assertEqual(self.States.GREEN, m1.state)
         self.assertEqual(m1.state.name, self.States.GREEN.name)
 
-<<<<<<< HEAD
     def test_duplicate_states(self):
         with self.assertRaises(ValueError):
             self.machine_cls(states=['A', 'A'])
@@ -164,14 +163,6 @@
         with self.assertRaises(ValueError):
             self.machine_cls(states=[Foo.A, Foo.A])
 
-
-@skipIf(enum is None, "enum is not available")
-class TestEnumWithGraph(TestEnumsAsStates):
-
-    def setUp(self):
-        super(TestEnumWithGraph, self).setUp()
-        self.machine_cls = MachineFactory.get_predefined(graph=True)
-=======
     def test_add_nested_enums_as_nested_state(self):
         from transitions.extensions.nesting_legacy import HierarchicalMachine
         if self.machine_cls is HierarchicalMachine:
@@ -195,10 +186,10 @@
 
 
 @skipIf(enum is None, "enum is not available")
-class TestEnumsAsStatesWithGraph(TestEnumsAsStates):
-
-    def setUp(self):
-        super(TestEnumsAsStatesWithGraph, self).setUp()
+class TestEnumWithGraph(TestEnumsAsStates):
+
+    def setUp(self):
+        super(TestEnumWithGraph, self).setUp()
         self.machine_cls = MachineFactory.get_predefined(graph=True)
 
 
@@ -207,5 +198,4 @@
 
     def setUp(self):
         super(TestNestedStateGraphEnums, self).setUp()
-        self.machine_cls = MachineFactory.get_predefined(nested=True, graph=True)
->>>>>>> 6b7a6858
+        self.machine_cls = MachineFactory.get_predefined(nested=True, graph=True)
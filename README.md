--- conflicted
+++ resolved
@@ -1,19 +1,13 @@
 # <a name="transitions-module"></a> transitions
-<<<<<<< HEAD
-[![Version](https://img.shields.io/badge/version-v0.8.11-orange.svg)](https://github.com/pytransitions/transitions)
+
+[![Version](https://img.shields.io/badge/version-v0.9.0-orange.svg)](https://github.com/pytransitions/transitions)
 [![Build Status](https://github.com/pytransitions/transitions/actions/workflows/pytest.yml/badge.svg)](https://github.com/pytransitions/transitions/actions?query=workflow%3Apytest)
 [![Coverage Status](https://coveralls.io/repos/pytransitions/transitions/badge.svg?branch=master&service=github)](https://coveralls.io/github/pytransitions/transitions?branch=master)
 [![PyPi](https://img.shields.io/pypi/v/transitions.svg)](https://pypi.org/project/transitions)
 [![GitHub commits](https://img.shields.io/github/commits-since/pytransitions/transitions/0.8.11.svg)](https://github.com/pytransitions/transitions/compare/0.8.11...master)
-=======
-[![Version](https://img.shields.io/badge/version-v0.9.0-orange.svg)](https://github.com/pytransitions/transitions)
-[![Build Status](https://github.com/pytransitions/transitions/actions/workflows/pytest.yml/badge.svg)](https://github.com/pytransitions/transitions/actions?query=workflow%3Apytest)
-[![Coverage Status](https://coveralls.io/repos/pytransitions/transitions/badge.svg?branch=master&service=github)](https://coveralls.io/github/pytransitions/transitions?branch=master)
-[![PyPi](https://img.shields.io/pypi/v/transitions.svg)](https://pypi.org/project/transitions)
-[![GitHub commits](https://img.shields.io/github/commits-since/pytransitions/transitions/0.8.10.svg)](https://github.com/pytransitions/transitions/compare/0.8.10...master)
->>>>>>> c44c4da7
 [![License](https://img.shields.io/github/license/pytransitions/transitions.svg)](LICENSE)
 [![Binder](https://mybinder.org/badge_logo.svg)](https://mybinder.org/v2/gh/pytransitions/transitions/master?filepath=examples%2FPlayground.ipynb)
+
 <!-- [![Pylint](https://img.shields.io/badge/pylint-9.71%2F10-green.svg)](https://github.com/pytransitions/transitions) -->
 <!--[![Name](Image)](Link)-->
 
@@ -27,40 +21,39 @@
 
     python setup.py install
 
-
 ## Table of Contents
+
 - [Quickstart](#quickstart)
 - [Non-Quickstart](#the-non-quickstart)
-    - [Basic initialization](#basic-initialization)
-    - [States](#states)
-        - [Callbacks](#state-callbacks)
-        - [Checking state](#checking-state)
-        - [Enumerations](#enum-state)
-    - [Transitions](#transitions)
-        - [Automatic transitions](#automatic-transitions-for-all-states)
-        - [Transitioning from multiple states](#transitioning-from-multiple-states)
-        - [Reflexive transitions from multiple states](#reflexive-from-multiple-states)
-        - [Internal transitions](#internal-transitions)
-        - [Ordered transitions](#ordered-transitions)
-        - [Queued transitions](#queued-transitions)
-        - [Conditional transitions](#conditional-transitions)
-        - [Check transitions](#check-transitions)
-        - [Callbacks](#transition-callbacks)
-    - [Callable resolution](#resolution)
-    - [Callback execution order](#execution-order)
-    - [Passing data](#passing-data)
-    - [Alternative initialization patterns](#alternative-initialization-patterns)
-    - [Logging](#logging)
-    - [(Re-)Storing machine instances](#restoring)
-    - [Extensions](#extensions)
-        - [Diagrams](#diagrams)
-        - [Hierarchical State Machine](#hsm)
-        - [Threading](#threading)
-        - [Async](#async)
-        - [State features](#state-features)
-        - [Django](#django-support)
-    - [Bug reports etc.](#bug-reports)
-
+  - [Basic initialization](#basic-initialization)
+  - [States](#states)
+    - [Callbacks](#state-callbacks)
+    - [Checking state](#checking-state)
+    - [Enumerations](#enum-state)
+  - [Transitions](#transitions)
+    - [Automatic transitions](#automatic-transitions-for-all-states)
+    - [Transitioning from multiple states](#transitioning-from-multiple-states)
+    - [Reflexive transitions from multiple states](#reflexive-from-multiple-states)
+    - [Internal transitions](#internal-transitions)
+    - [Ordered transitions](#ordered-transitions)
+    - [Queued transitions](#queued-transitions)
+    - [Conditional transitions](#conditional-transitions)
+    - [Check transitions](#check-transitions)
+    - [Callbacks](#transition-callbacks)
+  - [Callable resolution](#resolution)
+  - [Callback execution order](#execution-order)
+  - [Passing data](#passing-data)
+  - [Alternative initialization patterns](#alternative-initialization-patterns)
+  - [Logging](#logging)
+  - [(Re-)Storing machine instances](#restoring)
+  - [Extensions](#extensions)
+    - [Diagrams](#diagrams)
+    - [Hierarchical State Machine](#hsm)
+    - [Threading](#threading)
+    - [Async](#async)
+    - [State features](#state-features)
+    - [Django](#django-support)
+  - [Bug reports etc.](#bug-reports)
 
 ## Quickstart
 
@@ -287,10 +280,11 @@
 machine.add_states([solid, liquid, gas])
 ```
 
-States are initialized *once* when added to the machine and will persist until they are removed from it. In other words: if you alter the attributes of a state object, this change will NOT be reset the next time you enter that state. Have a look at how to [extend state features](#state-features) in case you require some other behaviour.
+States are initialized _once_ when added to the machine and will persist until they are removed from it. In other words: if you alter the attributes of a state object, this change will NOT be reset the next time you enter that state. Have a look at how to [extend state features](#state-features) in case you require some other behaviour.
 
 #### <a name="state-callbacks"></a>Callbacks
-A `State` can also be associated with a list of `enter` and `exit` callbacks, which are called whenever the state machine enters or leaves that state. You can specify callbacks during initialization by passing them to a `State` object constructor, in a state property dictionary, or add them later. 
+
+A `State` can also be associated with a list of `enter` and `exit` callbacks, which are called whenever the state machine enters or leaves that state. You can specify callbacks during initialization by passing them to a `State` object constructor, in a state property dictionary, or add them later.
 
 For convenience, whenever a new `State` is added to a `Machine`, the methods `on_enter_«state name»` and `on_exit_«state name»` are dynamically created on the Machine (not on the model!), which allow you to dynamically add new enter and exit callbacks later if you need them.
 
@@ -326,7 +320,7 @@
 >>> 'hello, new state!'
 ```
 
-Note that `on_enter_«state name»` callback will *not* fire when a Machine is first initialized. For example if you have an `on_enter_A()` callback defined, and initialize the `Machine` with `initial='A'`, `on_enter_A()` will not be fired until the next time you enter state `A`. (If you need to make sure `on_enter_A()` fires at initialization, you can simply create a dummy initial state and then explicitly call `to_A()` inside the `__init__` method.)
+Note that `on_enter_«state name»` callback will _not_ fire when a Machine is first initialized. For example if you have an `on_enter_A()` callback defined, and initialize the `Machine` with `initial='A'`, `on_enter_A()` will not be fired until the next time you enter state `A`. (If you need to make sure `on_enter_A()` fires at initialization, you can simply create a dummy initial state and then explicitly call `to_A()` inside the `__init__` method.)
 
 In addition to passing in callbacks when initializing a `State`, or adding them dynamically, it's also possible to define callbacks in the model class itself, which may increase code clarity. For example:
 
@@ -411,6 +405,7 @@
 Thus, it is not possible to have the states `'GREEN'` and `States.GREEN` at the same time.
 
 ### <a name="transitions"></a>Transitions
+
 Some of the above examples already illustrate the use of transitions in passing, but here we'll explore them in more detail.
 
 As with states, each transition is represented internally as its own object – an instance of class `Transition`. The quickest way to initialize a set of transitions is to pass a dictionary, or list of dictionaries, to the `Machine` initializer. We already saw this above:
@@ -494,6 +489,7 @@
 ```
 
 #### <a name="automatic-transitions-for-all-states"></a>Automatic transitions for all states
+
 In addition to any transitions added explicitly, a `to_«state»()` method is created automatically whenever a state is added to a `Machine` instance. This method transitions to the target state no matter which state the machine is currently in:
 
 ```python
@@ -508,6 +504,7 @@
 If you desire, you can disable this behavior by setting `auto_transitions=False` in the `Machine` initializer.
 
 #### <a name="transitioning-from-multiple-states"></a>Transitioning from multiple states
+
 A given trigger can be attached to multiple transitions, some of which can potentially begin or end in the same state. For example:
 
 ```python
@@ -528,6 +525,7 @@
 Note that wildcard transitions will only apply to states that exist at the time of the add_transition() call. Calling a wildcard-based transition when the model is in a state added after the transition was defined will elicit an invalid transition message, and will not transition to the target state.
 
 #### <a name="reflexive-from-multiple-states"></a>Reflexive transitions from multiple states
+
 A reflexive trigger (trigger that has the same state as source and destination) can easily be added specifying `=` as destination.
 This is handy if the same reflexive trigger should be added to multiple states.
 For example:
@@ -539,6 +537,7 @@
 This will add reflexive transitions for all three states with `touch()` as trigger and with `change_shape` executed after each trigger.
 
 #### <a name="internal-transitions"></a>Internal transitions
+
 In contrast to reflexive transitions, internal transitions will never actually leave the state.
 This means that transition-related callbacks such as `before` or `after` will be processed while state-related callbacks `exit` or `enter` will not.
 To define a transition to be internal, set the destination to `None`.
@@ -548,6 +547,7 @@
 ```
 
 #### <a name="ordered-transitions"></a> Ordered transitions
+
 A common desire is for state transitions to follow a strict linear sequence. For instance, given states `['A', 'B', 'C']`, you might want valid transitions for `A` → `B`, `B` → `C`, and `C` → `A` (but no other pairs).
 
 To facilitate this behavior, Transitions provides an `add_ordered_transitions()` method in the `Machine` class:
@@ -618,9 +618,11 @@
 ```
 
 The execution order of this example is
+
 ```
 prepare -> before -> on_enter_B -> on_enter_C -> after.
 ```
+
 If queued processing is enabled, a transition will be finished before the next transition is triggered:
 
 ```python
@@ -632,9 +634,11 @@
 ```
 
 This results in
+
 ```
 prepare -> before -> on_enter_B -> queue(to_C) -> after  -> on_enter_C.
 ```
+
 **Important note:** when processing events in a queue, the trigger call will _always_ return `True`, since there is no way to determine at queuing time whether a transition involving queued calls will ultimately complete successfully. This is true even when only a single event is processed.
 
 ```python
@@ -657,8 +661,8 @@
         self.machine.remove_model(self)  # aaaand it's gone
 ```
 
-
 #### <a name="conditional-transitions"></a>Conditional transitions
+
 Sometimes you only want a particular transition to execute if a specific condition occurs. You can do this by passing a method, or list of methods, in the `conditions` argument:
 
 ```python
@@ -709,6 +713,7 @@
 ```
 
 #### <a name="transition-callbacks"></a>Callbacks
+
 You can attach callbacks to transitions as well as states. Every transition has `'before'` and `'after'` attributes that contain a list of methods to call before and after the transition executes:
 
 ```python
@@ -742,7 +747,7 @@
     @property
     def is_really_hot(self):
         return self.heat
-    
+
 
 states=['solid', 'liquid', 'gas', 'plasma']
 
@@ -761,7 +766,7 @@
 
 Note that `prepare` will not be called unless the current state is a valid source for the named transition.
 
-Default actions meant to be executed before or after *every* transition can be passed to `Machine` during initialization with
+Default actions meant to be executed before or after _every_ transition can be passed to `Machine` during initialization with
 `before_state_change` and `after_state_change` respectively:
 
 ```python
@@ -778,9 +783,9 @@
 >>> "where'd all the liquid go?"
 ```
 
-There are also two keywords for callbacks which should be executed *independently* a) of how many transitions are possible,
+There are also two keywords for callbacks which should be executed _independently_ a) of how many transitions are possible,
 b) if any transition succeeds and c) even if an error is raised during the execution of some other callback.
-Callbacks passed to `Machine` with `prepare_event` will be executed *once* before processing possible transitions
+Callbacks passed to `Machine` with `prepare_event` will be executed _once_ before processing possible transitions
 (and their individual `prepare` callbacks) takes place.
 Callbacks of `finalize_event` will be executed regardless of the success of the processed transitions.
 Note that if an error occurred it will be attached to `event_data` as `error` and can be retrieved with `send_event=True`.
@@ -835,7 +840,6 @@
 # >>> initial
 ```
 
-
 ### <a name="resolution"></a>Callable resolution
 
 As you have probably already realized, the standard way of passing callables to states, conditions and transitions is by name. When processing callbacks and conditions, `transitions` will use their name to retrieve the related callable from the model. If the method cannot be retrieved and it contains dots, `transitions` will treat the name as a path to a module function and try to import it. Alternatively, you can pass names of properties or attributes. They will be wrapped into functions but cannot receive event data for obvious reasons. You can also pass callables such as (bound) functions directly. As mentioned earlier, you can also pass lists/tuples of callables names to the callback parameters. Callbacks will be executed in the order they were added.
@@ -874,8 +878,8 @@
 The callable resolution is done in `Machine.resolve_callable`.
 This method can be overridden in case more complex callable resolution strategies are required.
 
-
 **Example**
+
 ```python
 class CustomMachine(Machine):
     @staticmethod
@@ -891,25 +895,26 @@
 (see section about multiple models in [alternative initialization patterns](#alternative-initialization-patterns)).
 Callbacks on transitions are then executed in the following order:
 
-|      Callback                  | Current State |               Comments                                      |
-|--------------------------------|:-------------:|-------------------------------------------------------------|
-| `'machine.prepare_event'`      | `source`      | executed *once* before individual transitions are processed |
-| `'transition.prepare'`         | `source`      | executed as soon as the transition starts                   |
-| `'transition.conditions'`      | `source`      | conditions *may* fail and halt the transition               |
-| `'transition.unless'`          | `source`      | conditions *may* fail and halt the transition               |
-| `'machine.before_state_change'`| `source`      | default callbacks declared on model                         |
-| `'transition.before'`          | `source`      |                                                             |
-| `'state.on_exit'`              | `source`      | callbacks declared on the source state                      |
-| `<STATE CHANGE>`               |               |                                                             |
-| `'state.on_enter'`             | `destination` | callbacks declared on the destination state                 |
-| `'transition.after'`           | `destination` |                                                             |
-| `'machine.after_state_change'` | `destination` | default callbacks declared on model                         |
-| `'machine.on_exception'`       | `source/destination` | callbacks will be executed when an exception has been raised |
-| `'machine.finalize_event'`     | `source/destination` | callbacks will be executed even if no transition took place or an exception has been raised |
+| Callback                        |    Current State     | Comments                                                                                    |
+| ------------------------------- | :------------------: | ------------------------------------------------------------------------------------------- |
+| `'machine.prepare_event'`       |       `source`       | executed _once_ before individual transitions are processed                                 |
+| `'transition.prepare'`          |       `source`       | executed as soon as the transition starts                                                   |
+| `'transition.conditions'`       |       `source`       | conditions _may_ fail and halt the transition                                               |
+| `'transition.unless'`           |       `source`       | conditions _may_ fail and halt the transition                                               |
+| `'machine.before_state_change'` |       `source`       | default callbacks declared on model                                                         |
+| `'transition.before'`           |       `source`       |                                                                                             |
+| `'state.on_exit'`               |       `source`       | callbacks declared on the source state                                                      |
+| `<STATE CHANGE>`                |                      |                                                                                             |
+| `'state.on_enter'`              |    `destination`     | callbacks declared on the destination state                                                 |
+| `'transition.after'`            |    `destination`     |                                                                                             |
+| `'machine.after_state_change'`  |    `destination`     | default callbacks declared on model                                                         |
+| `'machine.on_exception'`        | `source/destination` | callbacks will be executed when an exception has been raised                                |
+| `'machine.finalize_event'`      | `source/destination` | callbacks will be executed even if no transition took place or an exception has been raised |
 
 If any callback raises an exception, the processing of callbacks is not continued. This means that when an error occurs before the transition (in `state.on_exit` or earlier), it is halted. In case there is a raise after the transition has been conducted (in `state.on_enter` or later), the state change persists and no rollback is happening. Callbacks specified in `machine.finalize_event` will always be executed unless the exception is raised by a finalizing callback itself. Note that each callback sequence has to be finished before the next stage is executed. Blocking callbacks will halt the execution order and therefore block the `trigger` or `dispatch` call itself. If you want callbacks to be executed in parallel, you could have a look at the [extensions](#extensions) `AsyncMachine` for asynchronous processing or `LockedMachine` for threading.
 
 ### <a name="passing-data"></a>Passing data
+
 Sometimes you need to pass the callback functions registered at machine initialization some data that reflects the model's current state.
 Transitions allows you to do this in two different ways.
 
@@ -1014,7 +1019,7 @@
 Here you get to consolidate all state machine functionality into your existing model, which often feels more natural than sticking all of the functionality we want in a separate standalone `Machine` instance.
 
 A machine can handle multiple models which can be passed as a list like `Machine(model=[model1, model2, ...])`.
-In cases where you want to add models *as well as* the machine instance itself, you can pass the class variable placeholder (string) `Machine.self_literal` during initialization like `Machine(model=[Machine.self_literal, model1, ...])`.
+In cases where you want to add models _as well as_ the machine instance itself, you can pass the class variable placeholder (string) `Machine.self_literal` during initialization like `Machine(model=[Machine.self_literal, model1, ...])`.
 You can also create a standalone machine, and register models dynamically via `machine.add_model` by passing `model=None` to the constructor.
 Furthermore, you can use `machine.dispatch` to trigger events on all currently added models.
 Remember to call `machine.remove_model` if machine is long-lasting and your models are temporary and should be garbage collected:
@@ -1051,7 +1056,7 @@
 
 If you don't provide an initial state in the state machine constructor, `transitions` will create and add a default state called `'initial'`.
 If you do not want a default initial state, you can pass `initial=None`.
-However, in this case you need to pass an initial state every time you add a model. 
+However, in this case you need to pass an initial state every time you add a model.
 
 ```python
 machine = Machine(model=None, states=states, transitions=transitions, initial=None)
@@ -1061,7 +1066,7 @@
 machine.add_model(Matter(), initial='liquid')
 ```
 
-Models with multiple states could attach multiple machines using different `model_attribute` values. As mentioned in [Checking state](#checking-state), this will add custom `is/to_<model_attribute>_<state_name>` functions: 
+Models with multiple states could attach multiple machines using different `model_attribute` values. As mentioned in [Checking state](#checking-state), this will add custom `is/to_<model_attribute>_<state_name>` functions:
 
 ```python
 lump = Matter()
@@ -1109,7 +1114,7 @@
 
 m = Machine(states=['A', 'B', 'C'], initial='A')
 m.to_B()
-m.state  
+m.state
 >>> B
 
 # store the machine
@@ -1156,19 +1161,19 @@
 However, classes can also be directly imported from `transitions.extensions`. The naming scheme is as follows:
 
 |                                | Diagrams | Nested | Locked | Asyncio |
-| -----------------------------: | :------: | :----: | :----: | :---: |
-| Machine                        | ✘        | ✘      | ✘      | ✘ |
-| GraphMachine                   | ✓        | ✘      | ✘      | ✘ |
-| HierarchicalMachine            | ✘        | ✓      | ✘      | ✘ |
-| LockedMachine                  | ✘        | ✘      | ✓      | ✘ |
-| HierarchicalGraphMachine       | ✓        | ✓      | ✘      | ✘ |
-| LockedGraphMachine             | ✓        | ✘      | ✓      | ✘ |
-| LockedHierarchicalMachine      | ✘        | ✓      | ✓      | ✘ |
-| LockedHierarchicalGraphMachine | ✓        | ✓      | ✓      | ✘ |
-| AsyncMachine                   | ✘        | ✘      | ✘      | ✓ |
-| AsyncGraphMachine              | ✓        | ✘      | ✘      | ✓ |
-| HierarchicalAsyncMachine       | ✘        | ✓      | ✘      | ✓ |
-| HierarchicalAsyncGraphMachine  | ✓        | ✓      | ✘      | ✓ |
+| -----------------------------: | :------: | :----: | :----: | :-----: |
+|                        Machine |    ✘     |   ✘    |   ✘    |    ✘    |
+|                   GraphMachine |    ✓     |   ✘    |   ✘    |    ✘    |
+|            HierarchicalMachine |    ✘     |   ✓    |   ✘    |    ✘    |
+|                  LockedMachine |    ✘     |   ✘    |   ✓    |    ✘    |
+|       HierarchicalGraphMachine |    ✓     |   ✓    |   ✘    |    ✘    |
+|             LockedGraphMachine |    ✓     |   ✘    |   ✓    |    ✘    |
+|      LockedHierarchicalMachine |    ✘     |   ✓    |   ✓    |    ✘    |
+| LockedHierarchicalGraphMachine |    ✓     |   ✓    |   ✓    |    ✘    |
+|                   AsyncMachine |    ✘     |   ✘    |   ✘    |    ✓    |
+|              AsyncGraphMachine |    ✓     |   ✘    |   ✘    |    ✓    |
+|       HierarchicalAsyncMachine |    ✘     |   ✓    |   ✘    |    ✓    |
+|  HierarchicalAsyncGraphMachine |    ✓     |   ✓    |   ✘    |    ✓    |
 
 To use a feature-rich state machine, one could write:
 
@@ -1181,12 +1186,13 @@
 #### <a name="diagrams"></a> Diagrams
 
 Additional Keywords:
-* `title` (optional): Sets the title of the generated image.
-* `show_conditions` (default False): Shows conditions at transition edges
-* `show_auto_transitions` (default False): Shows auto transitions in graph
-* `show_state_attributes` (default False): Show callbacks (enter, exit), tags and timeouts in graph
-
-Transitions can generate basic state diagrams displaying all valid transitions between states. To use the graphing functionality, you'll need to have `graphviz` and/or `pygraphviz` installed:   
+
+- `title` (optional): Sets the title of the generated image.
+- `show_conditions` (default False): Shows conditions at transition edges
+- `show_auto_transitions` (default False): Shows auto transitions in graph
+- `show_state_attributes` (default False): Show callbacks (enter, exit), tags and timeouts in graph
+
+Transitions can generate basic state diagrams displaying all valid transitions between states. To use the graphing functionality, you'll need to have `graphviz` and/or `pygraphviz` installed:  
 To generate graphs with the package `graphviz`, you need to install [Graphviz](https://graphviz.org/) manually or via a package manager.
 
     sudo apt-get install graphviz graphviz-dev  # Ubuntu and Debian
@@ -1198,8 +1204,8 @@
     pip install graphviz pygraphviz # install graphviz and/or pygraphviz manually...
     pip install transitions[diagrams]  # ... or install transitions with 'diagrams' extras which currently depends on pygraphviz
 
-Currently, `GraphMachine` will use `pygraphviz` when available and fall back to `graphviz` when `pygraphviz` cannot be 
-found. This can be overridden by passing `use_pygraphviz=False` to the constructor. Note that this default might change 
+Currently, `GraphMachine` will use `pygraphviz` when available and fall back to `graphviz` when `pygraphviz` cannot be
+found. This can be overridden by passing `use_pygraphviz=False` to the constructor. Note that this default might change
 in the future and `pygraphviz` support may be dropped.
 With `Model.get_graph()` you can get the current graph or the region of interest (roi) and draw it like this:
 
@@ -1276,7 +1282,6 @@
 
 If the format of references does not suit your needs, you can override the static method `GraphMachine.format_references`. If you want to skip reference entirely, just let `GraphMachine.format_references` return `None`.
 Also, have a look at our [example](./examples) IPython/Jupyter notebooks for a more detailed example about how to use and edit graphs.
-
 
 ### <a name="hsm"></a>Hierarchical State Machine (HSM)
 
@@ -1316,7 +1321,7 @@
 # machine.on_enter_caffeinated_running('callback_method')
 ```
 
-A configuration making use of  `initial` could look like this:
+A configuration making use of `initial` could look like this:
 
 ```python
 # ...
@@ -1332,9 +1337,10 @@
 ]
 # ...
 ```
-The `initial` keyword of the `HierarchicalMachine` constructor accepts nested states (e.g. `initial='caffeinated_running'`) and a list of states which is considered to be a parallel state (e.g. `initial=['A', 'B']`) or the current state of another model (`initial=model.state`) which should be effectively one of the previous mentioned options. Note that when passing a string, `transition` will check the targeted state for `initial` substates and use this as an entry state. This will be done recursively until a substate does not mention an initial state. Parallel states or a state passed as a list will be used 'as is' and no further initial evaluation will be conducted. 
-
-Note that your previously created state object *must be* a `NestedState` or a derived class of it.
+
+The `initial` keyword of the `HierarchicalMachine` constructor accepts nested states (e.g. `initial='caffeinated_running'`) and a list of states which is considered to be a parallel state (e.g. `initial=['A', 'B']`) or the current state of another model (`initial=model.state`) which should be effectively one of the previous mentioned options. Note that when passing a string, `transition` will check the targeted state for `initial` substates and use this as an entry state. This will be done recursively until a substate does not mention an initial state. Parallel states or a state passed as a list will be used 'as is' and no further initial evaluation will be conducted.
+
+Note that your previously created state object _must be_ a `NestedState` or a derived class of it.
 The standard `State` class used in simple `Machine` instances lacks features required for nesting.
 
 ```python
@@ -1347,8 +1353,8 @@
 m.add_state(State('E'))  # does not work!
 ```
 
-Some things that have to be considered when working with nested states: State *names are concatenated* with `NestedState.separator`.
-Currently the separator is set to underscore ('_') and therefore behaves similar to the basic machine.
+Some things that have to be considered when working with nested states: State _names are concatenated_ with `NestedState.separator`.
+Currently the separator is set to underscore ('\_') and therefore behaves similar to the basic machine.
 This means a substate `bar` from state `foo` will be known by `foo_bar`. A substate `baz` of `bar` will be referred to as `foo_bar_baz` and so on.
 When entering a substate, `enter` will be called for all parent states. The same is true for exiting substates.
 Third, nested states can overwrite transition behaviour of their parents.
@@ -1411,7 +1417,7 @@
 assert machine.is_C.s2(allow_substates=True)  # FunctionWrapper support allow_substate as well
 ```
 
-*new in 0.8.0*  
+_new in 0.8.0_  
 You can use enumerations in HSMs as well but keep in mind that `Enum` are compared by value.
 If you have a value more than once in a state tree those states cannot be distinguished.
 
@@ -1423,7 +1429,7 @@
 machine.is_GREEN()  # returns True even though the actual state is B_GREEN
 ```
 
-*new in 0.8.0*  
+_new in 0.8.0_  
 `HierarchicalMachine` has been rewritten from scratch to support parallel states and better isolation of nested states.
 This involves some tweaks based on community feedback.
 To get an idea of processing order and configuration have a look at the following example:
@@ -1461,14 +1467,14 @@
 ```
 
 When using `parallel` instead of `children`, `transitions` will enter all states of the passed list at the same time.
-Which substate to enter is defined by `initial` which should *always* point to a direct substate.
+Which substate to enter is defined by `initial` which should _always_ point to a direct substate.
 A novel feature is to define local transitions by passing the `transitions` keyword in a state definition.
 The above defined transition `['go', 'a', 'b']` is only valid in `C_1`.
 While you can reference substates as done in `['go', '2_z', '2_x']` you cannot reference parent states directly in locally defined transitions.
 When a parent state is exited, its children will also be exited.
 In addition to the processing order of transitions known from `Machine` where transitions are considered in the order they were added, `HierarchicalMachine` considers hierarchy as well.
 Transitions defined in substates will be evaluated first (e.g. `C_1_a` is left before `C_2_z`) and transitions defined with wildcard `*` will (for now) only add transitions to root states (in this example `A`, `B`, `C`)
-Starting with *0.8.0* nested states can be added directly and will issue the creation of parent states on-the-fly:
+Starting with _0.8.0_ nested states can be added directly and will issue the creation of parent states on-the-fly:
 
 ```python
 m = HierarchicalMachine(states=['A'], initial='A')
@@ -1477,12 +1483,11 @@
 assert m.is_B(allow_substates=True)
 ```
 
-
 #### Reuse of previously created HSMs
 
 Besides semantic order, nested states are very handy if you want to specify state machines for specific tasks and plan to reuse them.
-Before *0.8.0*, a `HierarchicalMachine` would not integrate the machine instance itself but the states and transitions by creating copies of them.
-However, since *0.8.0* `(Nested)State` instances are just **referenced** which means changes in one machine's collection of states and events will influence the other machine instance. Models and their state will not be shared though.
+Before _0.8.0_, a `HierarchicalMachine` would not integrate the machine instance itself but the states and transitions by creating copies of them.
+However, since _0.8.0_ `(Nested)State` instances are just **referenced** which means changes in one machine's collection of states and events will influence the other machine instance. Models and their state will not be shared though.
 Note that events and transitions are also copied by reference and will be shared by both instances if you do not use the `remap` keyword.
 This change was done to be more in line with `Machine` which also uses passed `State` instances by reference.
 
@@ -1547,7 +1552,7 @@
 from transitions.extensions.nesting import NestedState
 from copy import deepcopy
 
-# ... configuring and creating counter 
+# ... configuring and creating counter
 
 counting_state = NestedState(name="counting", initial='1')
 counting_state.states = deepcopy(counter.states)
@@ -1644,7 +1649,6 @@
 
 It's important that all user-provided context managers are re-entrant since the state machine will call them multiple
 times, even in the context of a single trigger invocation.
-
 
 #### <a name="async"></a> Using async callbacks
 
@@ -1753,7 +1757,7 @@
 # (model1.event1, model2.event1) -> (model1.error, model2.event2) -> model2.event3
 ```
 
-Note that queue modes must not be changed after machine construction. 
+Note that queue modes must not be changed after machine construction.
 
 #### <a name="state-features"></a>Adding features to states
 
@@ -1805,27 +1809,28 @@
 
 Currently, transitions comes equipped with the following state features:
 
-* **Timeout** -- triggers an event after some time has passed
-    - keyword: `timeout` (int, optional) -- if passed, an entered state will timeout after `timeout` seconds
-    - keyword: `on_timeout` (string/callable, optional) -- will be called when timeout time has been reached
-    - will raise an `AttributeError` when `timeout` is set but `on_timeout` is not
-    - Note: A timeout is triggered in a thread. This implies several limitations (e.g. catching Exceptions raised in timeouts). Consider an event queue for more sophisticated applications.
-
-* **Tags** -- adds tags to states
-    - keyword: `tags` (list, optional) -- assigns tags to a state
-    - `State.is_<tag_name>` will return `True` when the state has been tagged with `tag_name`, else `False`
-
-* **Error** -- raises a `MachineError` when a state cannot be left 
-    - inherits from `Tags` (if you use `Error` do not use `Tags`)
-    - keyword: `accepted` (bool, optional) -- marks a state as accepted
-    - alternatively the keyword `tags` can be passed, containing 'accepted'
-    - Note: Errors will only be raised if `auto_transitions` has been set to `False`. Otherwise every state can be exited with `to_<state>` methods.
-    
-* **Volatile** -- initialises an object every time a state is entered
-    - keyword: `volatile` (class, optional) -- every time the state is entered an object of type class will be assigned to the model. The attribute name is defined by `hook`. If omitted, an empty VolatileObject will be created instead
-    - keyword: `hook` (string, default='scope') -- The model's attribute name for the temporal object.
-
-You can write your own `State` extensions and add them the same way. Just note that `add_state_features` expects *Mixins*. This means your extension should always call the overridden methods `__init__`, `enter` and `exit`. Your extension may inherit from *State* but will also work without it.
+- **Timeout** -- triggers an event after some time has passed
+
+  - keyword: `timeout` (int, optional) -- if passed, an entered state will timeout after `timeout` seconds
+  - keyword: `on_timeout` (string/callable, optional) -- will be called when timeout time has been reached
+  - will raise an `AttributeError` when `timeout` is set but `on_timeout` is not
+  - Note: A timeout is triggered in a thread. This implies several limitations (e.g. catching Exceptions raised in timeouts). Consider an event queue for more sophisticated applications.
+
+- **Tags** -- adds tags to states
+
+  - keyword: `tags` (list, optional) -- assigns tags to a state
+  - `State.is_<tag_name>` will return `True` when the state has been tagged with `tag_name`, else `False`
+
+- **Error** -- raises a `MachineError` when a state cannot be left
+  - inherits from `Tags` (if you use `Error` do not use `Tags`)
+  - keyword: `accepted` (bool, optional) -- marks a state as accepted
+  - alternatively the keyword `tags` can be passed, containing 'accepted'
+  - Note: Errors will only be raised if `auto_transitions` has been set to `False`. Otherwise every state can be exited with `to_<state>` methods.
+- **Volatile** -- initialises an object every time a state is entered
+  - keyword: `volatile` (class, optional) -- every time the state is entered an object of type class will be assigned to the model. The attribute name is defined by `hook`. If omitted, an empty VolatileObject will be created instead
+  - keyword: `hook` (string, default='scope') -- The model's attribute name for the temporal object.
+
+You can write your own `State` extensions and add them the same way. Just note that `add_state_features` expects _Mixins_. This means your extension should always call the overridden methods `__init__`, `enter` and `exit`. Your extension may inherit from _State_ but will also work without it.
 Using `@add_state_features` has a drawback which is that decorated machines cannot be pickled (more precisely, the dynamically generated `CustomState` cannot be pickled).
 This might be a reason to write a dedicated custom state class instead.
 Depending on the chosen state machine, your custom state class may need to provide certain state features. For instance, `HierarchicalMachine` requires your custom state to be an instance of `NestedState` (`State` is not sufficient). To inject your states you can either assign them to your `Machine`'s class attribute `state_cls` or override `Machine.create_state` in case you need some specific procedures done whenever a state is created:
@@ -1840,10 +1845,10 @@
     # Use MyState as state class
     state_cls = MyState
 
-    
+
 class VerboseMachine(Machine):
 
-    # `Machine._create_state` is a class method but we can 
+    # `Machine._create_state` is a class method but we can
     # override it to be an instance method
     def _create_state(self, *args, **kwargs):
         print("Creating a new state with machine '{0}'".format(self.name))
@@ -1877,7 +1882,6 @@
 It has been developed by Christian Ledermann and is also hosted on [Github](https://github.com/PrimarySite/django-transitions).
 [The documentation](https://django-transitions.readthedocs.io/en/latest/) contains some usage examples.
 
-
 ### <a name="bug-reports"></a>I have a [bug report/issue/question]...
 
 First, congratulations! You reached the end of the documentation!

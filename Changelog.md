--- conflicted
+++ resolved
@@ -1,14 +1,10 @@
 # Changelog
 
-<<<<<<< HEAD
 ## 0.8.9 
 
 - Feature #533: `(A)Graph.draw` function (object returned by `GraphMachine.get_graph()`) can be passed a file/stream object as first parameter or `None`. The later will result in `draw` returning a binary string. (thanks @Blindfreddy).
 
-## 0.8.8 (April 2022)
-=======
 ## 0.8.8 (April 2021)
->>>>>>> a3a0b77a
 
 Release 0.8.8 is a minor release and contains a bugfix and several new or improved features:
 

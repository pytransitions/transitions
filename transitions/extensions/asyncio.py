--- conflicted
+++ resolved
@@ -212,33 +212,11 @@
 
     async def _trigger(self, model, *args, **kwargs):
         state = self.machine.get_state(getattr(model, self.machine.model_attribute))
-<<<<<<< HEAD
-=======
-        if state.name not in self.transitions:
-            msg = "%sCan't trigger event %s from state %s!" % (self.machine.name, self.name,
-                                                               state.name)
-            ignore = state.ignore_invalid_triggers if state.ignore_invalid_triggers is not None \
-                else self.machine.ignore_invalid_triggers
-            if ignore:
-                _LOGGER.warning(msg)
-                return False
-            raise MachineError(msg)
->>>>>>> cc4a9b2e
         event_data = EventData(state, self, self.machine, model, args=args, kwargs=kwargs)
         try:
-<<<<<<< HEAD
             if self._is_valid_trigger(state):
                 await self._process(event_data)
         except Exception as err:
-=======
-            for trans in self.transitions[event_data.state.name]:
-                event_data.transition = trans
-                if await trans.execute(event_data):
-                    event_data.result = True
-                    break
-        # we want to catch every exception during the execution of an event and pass it to the user
-        except Exception as err:  # pylint: disable=broad-except
->>>>>>> cc4a9b2e
             event_data.error = err
             if self.machine.on_exception:
                 await self.machine.callbacks(self.machine.on_exception, event_data)
@@ -295,17 +273,11 @@
         else:
             return await self._trigger_scoped(_event_data)
 
-<<<<<<< HEAD
     async def _trigger_scoped(self, event_data):
         machine = event_data.machine
         model = event_data.model
-        state_tree = machine._build_state_tree(getattr(model, machine.model_attribute), machine.state_cls.separator)
+        state_tree = machine.build_state_tree(getattr(model, machine.model_attribute), machine.state_cls.separator)
         state_tree = reduce(dict.get, machine.get_global_name(join=False), state_tree)
-=======
-    async def _trigger(self, _model, _machine, *args, **kwargs):
-        state_tree = _machine.build_state_tree(getattr(_model, _machine.model_attribute), _machine.state_cls.separator)
-        state_tree = reduce(dict.get, _machine.get_global_name(join=False), state_tree)
->>>>>>> cc4a9b2e
         ordered_states = _resolve_order(state_tree)
         done = set()
         event_data.event = self
@@ -328,31 +300,11 @@
         await machine.callbacks(event_data.machine.prepare_event, event_data)
         _LOGGER.debug("%sExecuted machine preparation callbacks before conditions.", machine.name)
 
-<<<<<<< HEAD
         for trans in self.transitions[event_data.source_name]:
             event_data.transition = trans
             event_data.result = await trans.execute(event_data)
             if event_data.result:
                 break
-=======
-        try:
-            for trans in self.transitions[event_data.source_name]:
-                event_data.transition = trans
-                if await trans.execute(event_data):
-                    event_data.result = True
-                    break
-        # we want to catch every exception during the execution of an event and pass it to the user
-        except Exception as err:  # pylint: disable=broad-except
-            event_data.error = err
-            if self.machine.on_exception:
-                await self.machine.callbacks(self.machine.on_exception, event_data)
-            else:
-                raise
-        finally:
-            await machine.callbacks(machine.finalize_event, event_data)
-            _LOGGER.debug("%sExecuted machine finalize callbacks", machine.name)
-        return event_data.result
->>>>>>> cc4a9b2e
 
 
 class AsyncMachine(Machine):
@@ -593,13 +545,8 @@
     async def _trigger_event(self, event_data, _trigger, _state_tree):
         model = event_data.model
         if _state_tree is None:
-<<<<<<< HEAD
-            _state_tree = self._build_state_tree(listify(getattr(model, self.model_attribute)),
-                                                 self.state_cls.separator)
-=======
             _state_tree = self.build_state_tree(listify(getattr(_model, self.model_attribute)),
                                                 self.state_cls.separator)
->>>>>>> cc4a9b2e
         res = {}
         for key, value in _state_tree.items():
             if value:

# -*- coding: utf-8 -*-
from collections import OrderedDict, defaultdict
import copy
from functools import partial, reduce
import inspect
import logging

from six import string_types

from ..core import State, Machine, Transition, Event, listify, MachineError, Enum, EnumMeta, EventData, list_to_tuple

_LOGGER = logging.getLogger(__name__)
_LOGGER.addHandler(logging.NullHandler())

# this is a workaround for dill issues when partials and super is used in conjunction
# without it, Python 3.0 - 3.3 will not support pickling
# https://github.com/pytransitions/transitions/issues/236
_super = super


# converts a hierarchical tree into a list of current states
def _build_state_list(state_tree, separator, prefix=[]):
    res = []
    for key, value in state_tree.items():
        if value:
            res.append(_build_state_list(value, separator, prefix=prefix + [key]))
        else:
            res.append(separator.join(prefix + [key]))
    return res if len(res) > 1 else res[0]


# custom breadth-first tree exploration
# makes sure that ALL children are evaluated before parents in parallel states
def _resolve_order(state_tree):
    s = state_tree
    q = []
    res = []
    p = []
    while True:
        for k in reversed(list(s.keys())):
            pk = p + [k]
            res.append(pk)
            if s[k]:
                q.append((pk, s[k]))
        if not q:
            break
        p, s = q.pop(0)
    return reversed(res)


class FunctionWrapper(object):
    """ A wrapper to enable transitions' convenience function to_<state> for nested states.
        This allows to call model.to_A.s1.C() in case a custom separator has been chosen."""

    def __init__(self, func, path):
        """
        Args:
            func: Function to be called at the end of the path.
            path: If path is an empty string, assign function
        """
        if path:
            self.add(func, path)
            self._func = None
        else:
            self._func = func

    def add(self, func, path):
        """ Assigns a `FunctionWrapper` as an attribute named like the next segment of the substates
            path.
        Args:
            func (callable): Function to be called at the end of the path.
            path (string): Remaining segment of the substate path.
        """
        if path:
            name = path[0]
            if name[0].isdigit():
                name = 's' + name
            if hasattr(self, name):
                getattr(self, name).add(func, path[1:])
            else:
                setattr(self, name, FunctionWrapper(func, path[1:]))
        else:
            self._func = func

    def __call__(self, *args, **kwargs):
        return self._func(*args, **kwargs)


class NestedEvent(Event):
    """ An event type to work with nested states.
        This subclass is NOT compatible with simple Machine instances.
    """

    def trigger(self, _model, _machine, *args, **kwargs):
        """ Serially execute all transitions that match the current state,
        halting as soon as one successfully completes. NOTE: This should only
        be called by HierarchicalMachine instances.
        Args:
            _model (object): model object to
            _machine (HierarchicalMachine): Since NestedEvents can be used in multiple machine instances, this one
                                            will be used to determine the current state separator.
            args and kwargs: Optional positional or named arguments that will
                be passed onto the EventData object, enabling arbitrary state
                information to be passed on to downstream triggered functions.
        Returns: boolean indicating whether or not a transition was
            successfully executed (True if successful, False if not).
        """
        func = partial(self._trigger, _model, _machine, *args, **kwargs)
        # pylint: disable=protected-access
        # noinspection PyProtectedMember
        # Machine._process should not be called somewhere else. That's why it should not be exposed
        # to Machine users.
        return _machine._process(func)

    def _trigger(self, _model, _machine, *args, **kwargs):
        state_tree = _machine._build_state_tree(getattr(_model, _machine.model_attribute), _machine.state_cls.separator)
        state_tree = reduce(dict.get, _machine.get_global_name(join=False), state_tree)
        ordered_states = _resolve_order(state_tree)
        done = set()
        res = None
        for state_path in ordered_states:
            state_name = _machine.state_cls.separator.join(state_path)
            if state_name not in done and state_name in self.transitions:
                state = _machine.get_state(state_name)
                event_data = EventData(state, self, _machine, _model, args=args, kwargs=kwargs)
                event_data.source_name = state_name
                event_data.source_path = copy.copy(state_path)
                res = self._process(event_data)
                if res:
                    elems = state_path
                    while elems:
                        done.add(_machine.state_cls.separator.join(elems))
                        elems.pop()
        return res

    def _process(self, event_data):
        machine = event_data.machine
        machine.callbacks(event_data.machine.prepare_event, event_data)
        _LOGGER.debug("%sExecuted machine preparation callbacks before conditions.", machine.name)

        try:
            for trans in self.transitions[event_data.source_name]:
                event_data.transition = trans
                if trans.execute(event_data):
                    event_data.result = True
                    break
        except Exception as err:
            event_data.error = err
            raise
        finally:
            machine.callbacks(machine.finalize_event, event_data)
            _LOGGER.debug("%sExecuted machine finalize callbacks", machine.name)
        return event_data.result


class NestedState(State):
    """ A state which allows substates.
    Attributes:
        states (OrderedDict): A list of substates of the current state.
        events (dict): A list of events defined for the nested state.
        initial (str): Name of a child which should be entered when the state is entered.
        exit_stack (defaultdict): A list of currently active substates
    """

    separator = '_'
    u""" Separator between the names of parent and child states. In case '_' is required for
        naming state, this value can be set to other values such as '.' or even unicode characters
        such as '↦' (limited to Python 3 though).
    """

    def __init__(self, name, on_enter=None, on_exit=None, ignore_invalid_triggers=None, initial=None):
        _super(NestedState, self).__init__(name=name, on_enter=on_enter, on_exit=on_exit,
                                           ignore_invalid_triggers=ignore_invalid_triggers)
        self.initial = initial
        self.events = {}
        self.states = OrderedDict()
        self._scope = []

    def add_substate(self, state):
        """ Adds a state as a substate.
        Args:
            state (NestedState): State to add to the current state.
        """
        self.add_substates(state)

    def add_substates(self, states):
        """ Adds a list of states to the current state.
        Args:
            states (list): List of states to add to the current state.
        """
        for state in listify(states):
            self.states[state.name] = state

    def scoped_enter(self, event_data, scope=[]):
        self._scope = scope
        self.enter(event_data)
        self._scope = []

    def scoped_exit(self, event_data, scope=[]):
        self._scope = scope
        self.exit(event_data)
        self._scope = []

    @property
    def name(self):
        return self.separator.join(self._scope + [_super(NestedState, self).name])


class NestedTransition(Transition):
    """ A transition which handles entering and leaving nested states.

    Attributes:
        source (str): Source state of the transition.
        dest (str): Destination state of the transition.
        prepare (list): Callbacks executed before conditions checks.
        conditions (list): Callbacks evaluated to determine if
            the transition should be executed.
        before (list): Callbacks executed before the transition is executed
            but only if condition checks have been successful.
        after (list): Callbacks executed after the transition is executed
            but only if condition checks have been successful.
    """

    def _resolve_transition(self, event_data):
        machine = event_data.machine
        dst_name_path = machine.get_local_name(self.dest, join=False)
        _ = machine.get_state(dst_name_path)
        model_states = listify(getattr(event_data.model, machine.model_attribute))
        state_tree = machine._build_state_tree(model_states, machine.state_cls.separator)

        scope = machine.get_global_name(join=False)
        src_name_path = event_data.source_path
        if src_name_path == dst_name_path:
            root = src_name_path[:-1]  # exit and enter the same state
            dst_name_path = dst_name_path[-1:]
        else:
            root = []
            while dst_name_path and src_name_path and src_name_path[0] == dst_name_path[0]:
                root.append(src_name_path.pop(0))
                dst_name_path.pop(0)

        scoped_tree = reduce(dict.get, scope + root, state_tree)
        exit_partials = [partial(machine.get_state(root + state_name).scoped_exit,
                                 event_data, scope + root + state_name[:-1])
                         for state_name in _resolve_order(scoped_tree)]
        if dst_name_path:
            new_states, enter_partials = self._enter_nested(root, dst_name_path, scope + root, event_data)
        else:
            new_states, enter_partials = {}, []

        scoped_tree.clear()
        for new_key, value in new_states.items():
            scoped_tree[new_key] = value
            break

        return state_tree, exit_partials, enter_partials

    def _change_state(self, event_data):
        state_tree, exit_partials, enter_partials = self._resolve_transition(event_data)
        for func in exit_partials:
            func()
        self._update_model(event_data, state_tree)
        for func in enter_partials:
            func()

    def _enter_nested(self, root, dest, prefix_path, event_data):
        if root:
            state_name = root.pop(0)
            with event_data.machine(state_name):
                return self._enter_nested(root, dest, prefix_path, event_data)
        elif dest:
            new_states = OrderedDict()
            state_name = dest.pop(0)
            with event_data.machine(state_name):
                new_states[state_name], new_enter = self._enter_nested([], dest, prefix_path + [state_name], event_data)
                enter_partials = [partial(event_data.machine.scoped.scoped_enter, event_data, prefix_path)] + new_enter
            return new_states, enter_partials
        elif event_data.machine.scoped.initial:
            new_states = OrderedDict()
            enter_partials = []
            q = []
            prefix = prefix_path
            scoped_tree = new_states
            initial_names = [i.name if hasattr(i, 'name') else i for i in listify(event_data.machine.scoped.initial)]
            initial_states = [event_data.machine.scoped.states[n] for n in initial_names]
            while True:
                event_data.scope = prefix
                for state in initial_states:
                    enter_partials.append(partial(state.scoped_enter, event_data, prefix))
                    scoped_tree[state.name] = OrderedDict()
                    if state.initial:
                        q.append((scoped_tree[state.name], prefix + [state.name],
                                  [state.states[i] for i in listify(state.initial)]))
                if not q:
                    break
                scoped_tree, prefix, initial_states = q.pop(0)
            return new_states, enter_partials
        else:
            return {}, []

    @staticmethod
    def _update_model(event_data, tree):
        model_states = _build_state_list(tree, event_data.machine.state_cls.separator)
        with event_data.machine():
            event_data.machine.set_state(model_states, event_data.model)
            states = event_data.machine.get_states(listify(model_states))
            event_data.state = states[0] if len(states) == 1 else states

    # Prevent deep copying of callback lists since these include either references to callable or
    # strings. Deep copying a method reference would lead to the creation of an entire new (model) object
    # (see https://github.com/pytransitions/transitions/issues/248)
    def __deepcopy__(self, memo):
        cls = self.__class__
        result = cls.__new__(cls)
        memo[id(self)] = result
        for key, value in self.__dict__.items():
            if key in cls.dynamic_methods:
                setattr(result, key, copy.copy(value))
            else:
                setattr(result, key, copy.deepcopy(value, memo))
        return result


class HierarchicalMachine(Machine):
    """ Extends transitions.core.Machine by capabilities to handle nested states.
        A hierarchical machine REQUIRES NestedStates (or any subclass of it) to operate.
    """

    state_cls = NestedState
    transition_cls = NestedTransition
    event_cls = NestedEvent

    def __init__(self, *args, **kwargs):
        self._stack = []
        self.scoped = self
        self._state_tree_cache = {}
        _super(HierarchicalMachine, self).__init__(*args, **kwargs)

    def __call__(self, to_scope=None):
        if isinstance(to_scope, string_types):
            state_name = to_scope.split(self.state_cls.separator)[0]
            state = self.states[state_name]
            to_scope = (state, state.states, state.events)
        elif isinstance(to_scope, Enum):
            state = self.states[to_scope.name]
            to_scope = (state, state.states, state.events)
        elif to_scope is None:
            if self._stack:
                to_scope = self._stack[0]
            else:
                to_scope = (self, self.states, self.events)
        self._next_scope = to_scope

        return self

    def __enter__(self):
        self._stack.append((self.scoped, self.states, self.events))
        self.scoped, self.states, self.events = self._next_scope
        self._next_scope = None

    def __exit__(self, exc_type, exc_val, exc_tb):
        self.scoped, self.states, self.events = self._stack.pop()

    def add_model(self, model, initial=None):
        """ Extends transitions.core.Machine.add_model by applying a custom 'to' function to
            the added model.
        """
        models = [mod if mod != 'self' else self for mod in listify(model)]
        _super(HierarchicalMachine, self).add_model(models, initial=initial)
        initial_name = getattr(models[0], self.model_attribute)
        if hasattr(initial_name, 'name'):
            initial_name = initial_name.name
        # initial states set by add_model or machine might contain initial states themselves.
        if isinstance(initial_name, string_types):
            initial_states = self._resolve_initial(models, initial_name.split(self.state_cls.separator))
        # when initial is set to a (parallel) state, we accept it as it is
        else:
            initial_states = initial_name
        for mod in models:
            self.set_state(initial_states, mod)
            if hasattr(mod, 'to'):
                _LOGGER.warning("%sModel already has a 'to'-method. It will NOT "
                                "be overwritten by NestedMachine", self.name)
            else:
                to_func = partial(self.to_state, mod)
                setattr(mod, 'to', to_func)

    @property
    def initial(self):
        """ Return the initial state. """
        return self._initial

    @initial.setter
    def initial(self, value):
        self._initial = self._recursive_initial(value)

    def add_ordered_transitions(self, states=None, trigger='next_state',
                                loop=True, loop_includes_initial=True,
                                conditions=None, unless=None, before=None,
                                after=None, prepare=None, **kwargs):
        if states is None:
            states = self.get_nested_state_names()
        _super(HierarchicalMachine, self).add_ordered_transitions(states=states, trigger=trigger, loop=loop,
                                                                  loop_includes_initial=loop_includes_initial,
                                                                  conditions=conditions,
                                                                  unless=unless, before=before, after=after,
                                                                  prepare=prepare, **kwargs)

    def add_states(self, states, on_enter=None, on_exit=None, ignore_invalid_triggers=None, **kwargs):
        """ Add new nested state(s).
        Args:
            states (list, str, dict, Enum or NestedState): a list, a NestedState instance, the
                name of a new state, an enumeration (member) or a dict with keywords to pass on to the
                NestedState initializer. If a list, each element can be a string, NestedState or enumeration member.
            on_enter (str or list): callbacks to trigger when the state is
                entered. Only valid if first argument is string.
            on_exit (str or list): callbacks to trigger when the state is
                exited. Only valid if first argument is string.
            ignore_invalid_triggers: when True, any calls to trigger methods
                that are not valid for the present state (e.g., calling an
                a_to_b() trigger when the current state is c) will be silently
                ignored rather than raising an invalid transition exception.
                Note that this argument takes precedence over the same
                argument defined at the Machine level, and is in turn
                overridden by any ignore_invalid_triggers explicitly
                passed in an individual state's initialization arguments.
            **kwargs additional keyword arguments used by state mixins.
        """
        remap = kwargs.pop('remap', None)
        ignore = self.ignore_invalid_triggers if ignore_invalid_triggers is None else ignore_invalid_triggers

        for state in listify(states):
            if isinstance(state, Enum):
                if isinstance(state.value, EnumMeta):
                    state = {'name': state, 'children': state.value}
                elif isinstance(state.value, dict):
                    state = dict(name=state, **state.value)
            if isinstance(state, string_types):
                if remap is not None and state in remap:
                    return
                domains = state.split(self.state_cls.separator, 1)
                if len(domains) > 1:
                    try:
                        self.get_state(domains[0])
                    except ValueError:
                        self.add_state(domains[0], on_enter=on_enter, on_exit=on_exit,
                                       ignore_invalid_triggers=ignore_invalid_triggers, **kwargs)
                    with self(domains[0]):
                        self.add_states(domains[1], on_enter=on_enter, on_exit=on_exit,
                                        ignore_invalid_triggers=ignore_invalid_triggers, **kwargs)
                else:
                    if state in self.states:
                        raise ValueError("State {0} cannot be added since it already exists.".format(state))
                    new_state = self._create_state(state, on_enter=on_enter, on_exit=on_exit,
                                                   ignore_invalid_triggers=ignore, **kwargs)
                    self.states[new_state.name] = new_state
                    self._init_state(new_state)
            elif isinstance(state, Enum):
                if remap is not None and state.name in remap:
                    return
                new_state = self._create_state(state, on_enter=on_enter, on_exit=on_exit,
                                               ignore_invalid_triggers=ignore, **kwargs)
                if state.name in self.states:
                    raise ValueError("State {0} cannot be added since it already exists.".format(state.name))
                self.states[new_state.name] = new_state
                self._init_state(new_state)
            elif isinstance(state, dict):
                if remap is not None and state['name'] in remap:
                    return
                state = state.copy()  # prevent messing with the initially passed dict
                remap = state.pop('remap', None)
                if 'ignore_invalid_triggers' not in state:
                    state['ignore_invalid_triggers'] = ignore
                state_children = state.pop('children', [])
                state_parallel = state.pop('parallel', [])
                transitions = state.pop('transitions', [])
                new_state = self._create_state(**state)
                self.states[new_state.name] = new_state
                self._init_state(new_state)
                remapped_transitions = []
                with self(new_state.name):
                    if state_parallel:
                        self.add_states(state_parallel, remap=remap, **kwargs)
                        new_state.initial = [s if isinstance(s, string_types) else s['name'] for s in state_parallel]
                    else:
                        self.add_states(state_children, remap=remap, **kwargs)
                    if remap is not None:
                        drop_event = []
                        for evt in self.events.values():
                            self.events[evt.name] = copy.copy(evt)
                        for trigger, event in self.events.items():
                            drop_source = []
                            event.transitions = copy.deepcopy(event.transitions)
                            for source_name, trans_source in event.transitions.items():
                                if source_name in remap:
                                    drop_source.append(source_name)
                                    continue
                                drop_trans = []
                                for trans in trans_source:
                                    if trans.dest in remap:
                                        conditions, unless = [], []
                                        for cond in trans.conditions:
                                            # split a list in two lists based on the accessors (cond.target) truth value
                                            (unless, conditions)[cond.target].append(cond.func)
                                        remapped_transitions.append({
                                            'trigger': trigger,
                                            'source': new_state.name + self.state_cls.separator + trans.source,
                                            'dest': remap[trans.dest],
                                            'conditions': conditions,
                                            'unless': unless,
                                            'prepare': trans.prepare,
                                            'before': trans.before,
                                            'after': trans.after})
                                        drop_trans.append(trans)
                                for t in drop_trans:
                                    trans_source.remove(t)
                                if not trans_source:
                                    drop_source.append(source_name)
                            for s in drop_source:
                                del event.transitions[s]
                            if not event.transitions:
                                drop_event.append(trigger)
                        for e in drop_event:
                            del self.events[e]
                    if transitions:
                        self.add_transitions(transitions)
                self.add_transitions(remapped_transitions)
            elif isinstance(state, NestedState):
                if state.name in self.states:
                    raise ValueError("State {0} cannot be added since it already exists.".format(state.name))
                self.states[state.name] = state
                self._init_state(state)
            elif isinstance(state, Machine):
                new_states = [s for s in state.states.values() if remap is None or s not in remap]
                self.add_states(new_states)
                for ev in state.events.values():
                    self.events[ev.name] = ev
                if self.scoped.initial is None:
                    self.scoped.initial = state.initial
            elif isinstance(state, State) and not isinstance(state, NestedState):
                raise ValueError("A passed state object must derive from NestedState! "
                                 "A default State object is not sufficient")
            else:
                raise ValueError("Cannot add state of type {0}. ".format(type(state).__name__))

    def add_transition(self, trigger, source, dest, conditions=None,
                       unless=None, before=None, after=None, prepare=None, **kwargs):
        if source != self.wildcard_all:
            source = [self.state_cls.separator.join(self._get_enum_path(s)) if isinstance(s, Enum) else s
                      for s in listify(source)]
        if dest != self.wildcard_same:
            dest = self.state_cls.separator.join(self._get_enum_path(dest)) if isinstance(dest, Enum) else dest
        _super(HierarchicalMachine, self).add_transition(trigger, source, dest, conditions,
                                                         unless, before, after, prepare, **kwargs)

    def get_global_name(self, state=None, join=True):
        local_stack = [s[0] for s in self._stack] + [self.scoped]
        local_stack_start = len(local_stack) - local_stack[::-1].index(self)
        domains = [s.name for s in local_stack[local_stack_start:]]
        if state:
            state_name = state.name if hasattr(state, 'name') else state
            if state_name in self.states:
                domains.append(state_name)
            else:
                raise ValueError("State '{0}' not found in local states.".format(state))
        return self.state_cls.separator.join(domains) if join else domains

    def get_local_name(self, state_name, join=True):
        state_name = state_name.split(self.state_cls.separator)
        local_stack = [s[0] for s in self._stack] + [self.scoped]
        local_stack_start = len(local_stack) - local_stack[::-1].index(self)
        domains = [s.name for s in local_stack[local_stack_start:]]
        if domains and state_name and state_name[0] != domains[0]:
            return self.state_cls.separator.join(state_name) if join else state_name
        return self.state_cls.separator.join(state_name) if join else state_name

    def get_nested_state_names(self):
        ordered_states = []
        for state in self.states.values():
            ordered_states.append(self.get_global_name(state))
            with self(state.name):
                ordered_states.extend(self.get_nested_state_names())
        return ordered_states

    def get_nested_transitions(self, trigger="", src_path=None, dest_path=None):
        if src_path and dest_path:
            src = self.state_cls.separator.join(src_path)
            dest = self.state_cls.separator.join(dest_path)
            transitions = _super(HierarchicalMachine, self).get_transitions(trigger, src, dest)
            if len(src_path) > 1 and len(dest_path) > 1:
                with self(src_path[0]):
                    transitions.extend(self.get_nested_transitions(trigger, src_path[1:], dest_path[1:]))
        elif src_path:
            src = self.state_cls.separator.join(src_path)
            transitions = _super(HierarchicalMachine, self).get_transitions(trigger, src, "*")
            if len(src_path) > 1:
                with self(src_path[0]):
                    transitions.extend(self.get_nested_transitions(trigger, src_path[1:], None))
        elif dest_path:
            dest = self.state_cls.separator.join(dest_path)
            transitions = _super(HierarchicalMachine, self).get_transitions(trigger, "*", dest)
            if len(dest_path) > 1:
                for state_name in self.states:
                    with self(state_name):
                        transitions.extend(self.get_nested_transitions(trigger, None, dest_path[1:]))
        else:
            transitions = _super(HierarchicalMachine, self).get_transitions(trigger, "*", "*")
            for state_name in self.states:
                with self(state_name):
                    transitions.extend(self.get_nested_transitions(trigger, None, None))
        return transitions

    def get_nested_triggers(self, src_path=None):
        if src_path:
            triggers = _super(HierarchicalMachine, self).get_triggers(self.state_cls.separator.join(src_path))
            if len(src_path) > 1 and src_path[0] in self.states:
                with self(src_path[0]):
                    triggers.extend(self.get_nested_triggers(src_path[1:]))
        else:
            triggers = list(self.events.keys())
            for state_name in self.states:
                with self(state_name):
                    triggers.extend(self.get_nested_triggers())
        return triggers

    def get_state(self, state, hint=None):
        """ Return the State instance with the passed name. """
        if isinstance(state, Enum):
            state = self._get_enum_path(state)
        elif isinstance(state, string_types):
            state = state.split(self.state_cls.separator)
        if not hint:
            state = copy.copy(state)
            hint = copy.copy(state)
        if len(state) > 1:
            child = state.pop(0)
            try:
                with self(child):
                    return self.get_state(state, hint)
            except (KeyError, ValueError):
                try:
                    with self():
                        state = self
                        for elem in hint:
                            state = state.states[elem]
                        return state
                except KeyError:
                    raise ValueError("State '%s' is not a registered state." % self.state_cls.separator.join(hint))
        elif state[0] not in self.states:
            raise ValueError("State '%s' is not a registered state." % state)
        return self.states[state[0]]

    def get_states(self, states):
        res = []
        for state in states:
            if isinstance(state, list):
                res.append(self.get_states(state))
            else:
                res.append(self.get_state(state))
        return res

    def get_transitions(self, trigger="", source="*", dest="*"):
        with self():
            source_path = [] if source == "*" else source.split(self.state_cls.separator)
            dest_path = [] if dest == "*" else dest.split(self.state_cls.separator)
            return self.get_nested_transitions(trigger, source_path, dest_path)

    def get_triggers(self, *args):
        """ Extends transitions.core.Machine.get_triggers to also include parent state triggers. """
        triggers = []
        with self():
            for state_name in args:
                state_path = state_name.split(self.state_cls.separator)
<<<<<<< HEAD
                root = state_path[0]
                while state_path:
                    triggers.extend(
                        _super(HierarchicalMachine, self).get_triggers(self.state_cls.separator.join(state_path)))
                    with self(root):
                        triggers.extend(self.get_nested_triggers(self.state_cls.separator.join(state_path)))
=======
                if len(state_path) > 1:  # we only need to check substates when 'state_name' refers to a substate
                    with self(state_path[0]):
                        triggers.extend(self.get_nested_triggers(state_path[1:]))
                while state_path:  # check all valid transitions for parent states
                    triggers.extend(_super(HierarchicalMachine, self).get_triggers(self.state_cls.separator.join(state_path)))
>>>>>>> ea4ed0ea
                    state_path.pop()
        return triggers

    def is_state(self, state_name, model, allow_substates=False):
        current_name = getattr(model, self.model_attribute)
        if allow_substates:
            if isinstance(current_name, Enum):
                current_name = self.state_cls.separator.join(self._get_enum_path(current_name))
            if isinstance(state_name, Enum):
                state_name = self.state_cls.separator.join(self._get_enum_path(state_name))
            return current_name.startswith(state_name)
        return current_name == state_name

    def on_enter(self, state_name, callback):
        """ Helper function to add callbacks to states in case a custom state separator is used.
        Args:
            state_name (str): Name of the state
            callback (str or callable): Function to be called. Strings will be resolved to model functions.
        """
        self.get_state(state_name).add_callback('enter', callback)

    def on_exit(self, state_name, callback):
        """ Helper function to add callbacks to states in case a custom state separator is used.
        Args:
            state_name (str): Name of the state
            callback (str or callable): Function to be called. Strings will be resolved to model functions.
        """
        self.get_state(state_name).add_callback('exit', callback)

    def set_state(self, states, model=None):
        """ Set the current state.
        Args:
            states (list of str or Enum or State): value of state(s) to be set
            model (optional[object]): targeted model; if not set, all models will be set to 'state'
        """
        values = [self._set_state(value) for value in listify(states)]
        models = self.models if model is None else listify(model)
        for mod in models:
            setattr(mod, self.model_attribute, values if len(values) > 1 else values[0])

    def to_state(self, model, state_name, *args, **kwargs):
        """ Helper function to add go to states in case a custom state separator is used.
        Args:
            model (class): The model that should be used.
            state_name (str): Name of the destination state.
        """

        current_state = getattr(model, self.model_attribute)
        if isinstance(current_state, list):
            raise MachineError("Cannot use 'to_state' from parallel state")

        event = EventData(self.get_state(current_state), Event('to', self), self,
                          model, args=args, kwargs=kwargs)
        if isinstance(current_state, Enum):
            event.source_path = self._get_enum_path(current_state)
            event.source_name = self.state_cls.separator.join(event.source_path)
        else:
            event.source_name = current_state
            event.source_path = current_state.split(self.state_cls.separator)
        self._create_transition(event.source_name, state_name).execute(event)

    def trigger_event(self, _model, _trigger, *args, **kwargs):
        """ Processes events recursively and forwards arguments if suitable events are found.
        This function is usually bound to models with model and trigger arguments already
        resolved as a partial. Execution will halt when a nested transition has been executed
        successfully.
        Args:
            _model (object): targeted model
            _trigger (str): event name
            *args: positional parameters passed to the event and its callbacks
            **kwargs: keyword arguments passed to the event and its callbacks
        Returns:
            bool: whether a transition has been executed successfully
        Raises:
            MachineError: When no suitable transition could be found and ignore_invalid_trigger
                          is not True. Note that a transition which is not executed due to conditions
                          is still considered valid.
        """
        with self():
            res = self._trigger_event(_model, _trigger, None, *args, **kwargs)
        return self._check_event_result(res, _model, _trigger)

    def _add_model_to_state(self, state, model):
        name = self.get_global_name(state)
        if self.state_cls.separator == '_' or self.state_cls.separator not in name:
            value = state.value if isinstance(state.value, Enum) else name
            self._checked_assignment(model, 'is_%s' % name, partial(self.is_state, value, model))
            # Add dynamic method callbacks (enter/exit) if there are existing bound methods in the model
            # except if they are already mentioned in 'on_enter/exit' of the defined state
            for callback in self.state_cls.dynamic_methods:
                method = "{0}_{1}".format(callback, name)
                if hasattr(model, method) and inspect.ismethod(getattr(model, method)) and \
                        method not in getattr(state, callback):
                    state.add_callback(callback[3:], method)
        with self(state.name):
            for event in self.events.values():
                if not hasattr(model, event.name):
                    self._add_trigger_to_model(event.name, model)
            for state in self.states.values():
                self._add_model_to_state(state, model)

    def _add_trigger_to_model(self, trigger, model):
        trig_func = partial(self.trigger_event, model, trigger)
        # FunctionWrappers are only necessary if a custom separator is used
        if trigger.startswith('to_') and self.state_cls.separator != '_':
            path = trigger[3:].split(self.state_cls.separator)
            if hasattr(model, 'to_' + path[0]):
                # add path to existing function wrapper
                getattr(model, 'to_' + path[0]).add(trig_func, path[1:])
            else:
                # create a new function wrapper
                self._checked_assignment(model, 'to_' + path[0], FunctionWrapper(trig_func, path[1:]))
        else:
            self._checked_assignment(model, trigger, trig_func)

    # converts a list of current states into a hierarchical state tree
    def _build_state_tree(self, model_states, separator, tree=None):
        tree = tree if tree is not None else OrderedDict()
        if isinstance(model_states, list):
            for state in model_states:
                _ = self._build_state_tree(state, separator, tree)
        else:
            tmp = tree
            if isinstance(model_states, (Enum, EnumMeta)):
                with self():
                    path = self._get_enum_path(model_states)
            else:
                path = model_states.split(separator)
            for elem in path:
                tmp = tmp.setdefault(elem.name if hasattr(elem, 'name') else elem, OrderedDict())
        return tree

    def _get_enum_path(self, enum_state, prefix=[]):
        if enum_state.name in self.states and self.states[enum_state.name].value == enum_state:
            return prefix + [enum_state.name]
        for name in self.states:
            with self(name):
                res = self._get_enum_path(enum_state, prefix=prefix + [name])
                if res:
                    return res
        return []

    def _check_event_result(self, res, model, trigger):
        if res is None:
            state_names = getattr(model, self.model_attribute)
            msg = "%sCan't trigger event '%s' from state(s) %s!" % (self.name, trigger, state_names)
            for state_name in listify(state_names):
                state = self.get_state(state_name)
                ignore = state.ignore_invalid_triggers if state.ignore_invalid_triggers is not None \
                    else self.ignore_invalid_triggers
                if not ignore:
                    raise MachineError(msg)
            _LOGGER.warning(msg)
            res = False
        return res

    def _get_trigger(self, model, trigger_name, *args, **kwargs):
        """Convenience function added to the model to trigger events by name.
        Args:
            model (object): Model with assigned event trigger.
            trigger_name (str): Name of the trigger to be called.
            *args: Variable length argument list which is passed to the triggered event.
            **kwargs: Arbitrary keyword arguments which is passed to the triggered event.
        Returns:
            bool: True if a transitions has been conducted or the trigger event has been queued.
        """
        try:
            return self.trigger_event(model, trigger_name, *args, **kwargs)
        except MachineError:
            raise AttributeError("Do not know event named '%s'." % trigger_name)

    def _has_state(self, state, raise_error=False):
        """ This function
        Args:
            state (NestedState): state to be tested
            raise_error (bool): whether ValueError should be raised when the state
                                is not registered
       Returns:
            bool: Whether state is registered in the machine
        Raises:
            ValueError: When raise_error is True and state is not registered
        """
        found = _super(HierarchicalMachine, self)._has_state(state)
        if not found:
            for a_state in self.states:
                with self(a_state):
                    if self._has_state(state):
                        return True
        if not found and raise_error:
            msg = 'State %s has not been added to the machine' % (state.name if hasattr(state, 'name') else state)
            raise ValueError(msg)
        return found

    def _init_state(self, state):
        for model in self.models:
            self._add_model_to_state(state, model)
        if self.auto_transitions:
            state_name = self.get_global_name(state.name)
            parent = state_name.split(self.state_cls.separator, 1)
            with self():
                for a_state in self.get_nested_state_names():
                    if a_state == parent[0]:
                        self.add_transition('to_%s' % state_name, self.wildcard_all, state_name)
                    elif len(parent) == 1:
                        self.add_transition('to_%s' % a_state, state_name, a_state)
        with self(state.name):
            for substate in self.states.values():
                self._init_state(substate)

    def _recursive_initial(self, value):
        if isinstance(value, string_types):
            path = value.split(self.state_cls.separator, 1)
            if len(path) > 1:
                state_name, suffix = path
                # make sure the passed state has been created already
                _super(HierarchicalMachine, self.__class__).initial.fset(self, state_name)
                with self(state_name):
                    self.initial = suffix
                    self._initial = state_name + self.state_cls.separator + self._initial
            else:
                _super(HierarchicalMachine, self.__class__).initial.fset(self, value)
        elif isinstance(value, (list, tuple)):
            return [self._recursive_initial(v) for v in value]
        else:
            _super(HierarchicalMachine, self.__class__).initial.fset(self, value)
        return self._initial[0] if isinstance(self._initial, list) and len(self._initial) == 1 else self._initial

    def _resolve_initial(self, models, state_name_path, prefix=[]):
        if state_name_path:
            state_name = state_name_path.pop(0)
            with self(state_name):
                return self._resolve_initial(models, state_name_path, prefix=prefix + [state_name])
        if self.scoped.initial:
            entered_states = []
            for initial_state_name in listify(self.scoped.initial):
                with self(initial_state_name):
                    entered_states.append(self._resolve_initial(models, [], prefix=prefix + [self.scoped.name]))
            return entered_states if len(entered_states) > 1 else entered_states[0]
        return self.state_cls.separator.join(prefix)

    def _set_state(self, state_name):
        if isinstance(state_name, list):
            return [self._set_state(value) for value in state_name]
        else:
            a_state = self.get_state(state_name)
            return a_state.value if isinstance(a_state.value, Enum) else state_name

    def _trigger_event(self, _model, _trigger, _state_tree, *args, **kwargs):
        if _state_tree is None:
            states = listify(getattr(_model, self.model_attribute))

            cache_key = list_to_tuple(states)
            try:
                _state_tree = self._state_tree_cache[cache_key]
            except KeyError:
                self._state_tree_cache[cache_key] = _state_tree = self._build_state_tree(states,
                                                                                         self.state_cls.separator)
        res = {}
        for key, value in _state_tree.items():
            if value:
                with self(key):
                    tmp = self._trigger_event(_model, _trigger, value, *args, **kwargs)
                    if tmp is not None:
                        res[key] = tmp
            if not res.get(key, None) and _trigger in self.events:
                tmp = self.events[_trigger].trigger(_model, self, *args, **kwargs)
                if tmp is not None:
                    res[key] = tmp
        return None if not res or all(v is None for v in res.values()) else any(res.values())<|MERGE_RESOLUTION|>--- conflicted
+++ resolved
@@ -671,20 +671,11 @@
         with self():
             for state_name in args:
                 state_path = state_name.split(self.state_cls.separator)
-<<<<<<< HEAD
-                root = state_path[0]
-                while state_path:
-                    triggers.extend(
-                        _super(HierarchicalMachine, self).get_triggers(self.state_cls.separator.join(state_path)))
-                    with self(root):
-                        triggers.extend(self.get_nested_triggers(self.state_cls.separator.join(state_path)))
-=======
                 if len(state_path) > 1:  # we only need to check substates when 'state_name' refers to a substate
                     with self(state_path[0]):
                         triggers.extend(self.get_nested_triggers(state_path[1:]))
                 while state_path:  # check all valid transitions for parent states
                     triggers.extend(_super(HierarchicalMachine, self).get_triggers(self.state_cls.separator.join(state_path)))
->>>>>>> ea4ed0ea
                     state_path.pop()
         return triggers
 

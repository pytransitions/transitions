--- conflicted
+++ resolved
@@ -150,15 +150,10 @@
         Returns: boolean indicating whether or not a transition was
             successfully executed (True if successful, False if not).
         """
-<<<<<<< HEAD
         machine = event_data.machine
         model = event_data.model
-        state_tree = machine._build_state_tree(getattr(model, machine.model_attribute), machine.state_cls.separator)
+        state_tree = machine.build_state_tree(getattr(model, machine.model_attribute), machine.state_cls.separator)
         state_tree = reduce(dict.get, machine.get_global_name(join=False), state_tree)
-=======
-        state_tree = _machine.build_state_tree(getattr(_model, _machine.model_attribute), _machine.state_cls.separator)
-        state_tree = reduce(dict.get, _machine.get_global_name(join=False), state_tree)
->>>>>>> cc4a9b2e
         ordered_states = _resolve_order(state_tree)
         done = set()
         event_data.event = self
@@ -1040,13 +1035,8 @@
     def _trigger_event(self, event_data, trigger, _state_tree):
         model = event_data.model
         if _state_tree is None:
-<<<<<<< HEAD
-            _state_tree = self._build_state_tree(listify(getattr(model, self.model_attribute)),
-                                                 self.state_cls.separator)
-=======
             _state_tree = self.build_state_tree(listify(getattr(_model, self.model_attribute)),
                                                 self.state_cls.separator)
->>>>>>> cc4a9b2e
         res = {}
         for key, value in _state_tree.items():
             if value:

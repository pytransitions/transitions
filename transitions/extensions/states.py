"""
    transitions.extensions.states
    -----------------------------

    This module contains mix ins which can be used to extend state functionality.
"""

from threading import Timer
import logging
import inspect

from ..core import MachineError, listify, State

_LOGGER = logging.getLogger(__name__)
_LOGGER.addHandler(logging.NullHandler())


class Tags(State):
    """ Allows states to be tagged.
        Attributes:
            tags (list): A list of tag strings. `State.is_<tag>` may be used
                to check if <tag> is in the list.
    """
    def __init__(self, *args, **kwargs):
        """
        Args:
            **kwargs: If kwargs contains `tags`, assign them to the attribute.
        """
        self.tags = kwargs.pop('tags', [])
        super(Tags, self).__init__(*args, **kwargs)

    def __getattr__(self, item):
        if item.startswith('is_'):
            return item[3:] in self.tags
        return super(Tags, self).__getattribute__(item)


class Error(Tags):
    """ This mix in builds upon tag and should be used INSTEAD of Tags if final states that have
        not been tagged with 'accepted' should throw an `MachineError`.
    """

    def __init__(self, *args, **kwargs):
        """
        Args:
            **kwargs: If kwargs contains the keywork `accepted` add the 'accepted' tag to a tag list
                which will be forwarded to the Tags constructor.
        """
        tags = kwargs.get('tags', [])
        accepted = kwargs.pop('accepted', False)
        if accepted:
            tags.append('accepted')
            kwargs['tags'] = tags
        super(Error, self).__init__(*args, **kwargs)

    def enter(self, event_data):
        """ Extends transitions.core.State.enter. Throws a `MachineError` if there is
            no leaving transition from this state and 'accepted' is not in self.tags.
        """
        if not event_data.machine.get_triggers(self.name) and not self.is_accepted:
            raise MachineError("Error state '{0}' reached!".format(self.name))


class Timeout(State):
    """ Adds timeout functionality to a state. Timeouts are handled model-specific.
    Attributes:
        timeout (float): Seconds after which a timeout function should be called.
        on_timeout (list): Functions to call when a timeout is triggered.
    """

    dynamic_methods = ['on_timeout']

    def __init__(self, *args, **kwargs):
        """
        Args:
            **kwargs: If kwargs contain 'timeout', assign the float value to self.timeout. If timeout
                is set, 'on_timeout' needs to be passed with kwargs as well or an AttributeError will
                be thrown. If timeout is not passed or equal 0.
        """
        self.timeout = kwargs.pop('timeout', 0)
        self._on_timeout = None
        if self.timeout > 0:
            try:
                self.on_timeout = kwargs.pop('on_timeout')
            except KeyError:
                raise AttributeError("Timeout state requires 'on_timeout' when timeout is set.")
        else:
            self._on_timeout = kwargs.pop('on_timeout', [])
        self.runner = {}
        super(Timeout, self).__init__(*args, **kwargs)

    def enter(self, event_data):
        """ Extends `transitions.core.State.enter` by starting a timeout timer for the current model
            when the state is entered and self.timeout is larger than 0.
        """
        if self.timeout > 0:
<<<<<<< HEAD
            timer = Timer(self.timeout, self._process_timeout, args=(event_data,))
            timer.start()
            self.runner[id(event_data.model)] = timer
=======
            t = Timer(self.timeout, self._process_timeout, args=(event_data,))
            t.setDaemon(True)
            t.start()
            self.runner[id(event_data.model)] = t
>>>>>>> a8ac35c5
        super(Timeout, self).enter(event_data)

    def exit(self, event_data):
        """ Extends `transitions.core.State.exit` by canceling a timer for the current model. """
        timer = self.runner.get(id(event_data.model), None)
        if timer is not None and timer.is_alive:
            timer.cancel()
        super(Timeout, self).exit(event_data)

    def _process_timeout(self, event_data):
        _LOGGER.debug("%sTimeout state %s. Processing callbacks...", event_data.machine.name, self.name)
        for callback in self.on_timeout:
            event_data.machine.callback(callback, event_data)
        _LOGGER.info("%sTimeout state %s processed.", event_data.machine.name, self.name)

    @property
    def on_timeout(self):
        """ List of strings and callables to be called when the state timeouts. """
        return self._on_timeout

    @on_timeout.setter
    def on_timeout(self, value):
        """ Listifies passed values and assigns them to on_timeout."""
        self._on_timeout = listify(value)


class Volatile(State):
    """ Adds scopes/temporal variables to the otherwise persistent state objects.
    Attributes:
        volatile_cls (cls): Class of the temporal object to be initiated.
        volatile_hook (string): Model attribute name which will contain the volatile instance.
    """

    def __init__(self, *args, **kwargs):
        """
        Args:
            **kwargs: If kwargs contains `volatile`, always create an instance of the passed class
                whenever the state is entered. The instance is assigned to a model attribute which
                can be passed with the kwargs keyword `hook`. If hook is not passed, the instance will
                be assigned to the 'attribute' scope. If `volatile` is not passed, an empty object will
                be assigned to the model's hook.
        """
        self.volatile_cls = kwargs.pop('volatile', VolatileObject)
        self.volatile_hook = kwargs.pop('hook', 'scope')
        super(Volatile, self).__init__(*args, **kwargs)
        self.initialized = True

    def enter(self, event_data):
        """ Extends `transitions.core.State.enter` by creating a volatile object and assign it to
            the current model's hook. """
        setattr(event_data.model, self.volatile_hook, self.volatile_cls())
        super(Volatile, self).enter(event_data)

    def exit(self, event_data):
        """ Extends `transitions.core.State.exit` by deleting the temporal object from the model. """
        super(Volatile, self).exit(event_data)
        try:
            delattr(event_data.model, self.volatile_hook)
        except AttributeError:
            pass


def add_state_features(*args):
    """ State feature decorator. Should be used in conjunction with a custom Machine class. """
    def _class_decorator(cls):
        class CustomState(type('CustomState', args, {}), cls.state_cls):
            """ The decorated State. It is based on the State class used by the decorated Machine. """
            pass

        method_list = sum([c.dynamic_methods for c in inspect.getmro(CustomState) if hasattr(c, 'dynamic_methods')], [])
        CustomState.dynamic_methods = set(method_list)
        cls.state_cls = CustomState
        return cls
    return _class_decorator


class VolatileObject(object):
    """ Empty Python object which can be used to assign attributes to."""
    pass<|MERGE_RESOLUTION|>--- conflicted
+++ resolved
@@ -94,16 +94,10 @@
             when the state is entered and self.timeout is larger than 0.
         """
         if self.timeout > 0:
-<<<<<<< HEAD
             timer = Timer(self.timeout, self._process_timeout, args=(event_data,))
+            timer.setDaemon(True)
             timer.start()
             self.runner[id(event_data.model)] = timer
-=======
-            t = Timer(self.timeout, self._process_timeout, args=(event_data,))
-            t.setDaemon(True)
-            t.start()
-            self.runner[id(event_data.model)] = t
->>>>>>> a8ac35c5
         super(Timeout, self).enter(event_data)
 
     def exit(self, event_data):

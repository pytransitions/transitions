try:
    from builtins import object
except ImportError:
    # python2
    pass
from functools import partial
from collections import defaultdict, OrderedDict
from six import string_types
import inspect
import logging
import itertools
logger = logging.getLogger(__name__)
logger.addHandler(logging.NullHandler())


def listify(obj):
    if obj is None:
        return []
    else:
        return obj if isinstance(obj, (list, type(None))) else [obj]


class State(object):

    def __init__(self, name, on_enter=None, on_exit=None,
                 ignore_invalid_triggers=False):
        """
        Args:
            name (string): The name of the state
            on_enter (string, list): Optional callable(s) to trigger when a
                state is entered. Can be either a string providing the name of
                a callable, or a list of strings.
            on_exit (string, list): Optional callable(s) to trigger when a
                state is exited. Can be either a string providing the name of a
                callable, or a list of strings.
            ignore_invalid_triggers (Boolean): Optional flag to indicate if
                unhandled/invalid triggers should raise an exception

        """
        self.name = name
        self.ignore_invalid_triggers = ignore_invalid_triggers
        self.on_enter = listify(on_enter) if on_enter else []
        self.on_exit = listify(on_exit) if on_exit else []

    def enter(self, event_data):
        """ Triggered when a state is entered. """
        for oe in self.on_enter:
            event_data.machine.callback(oe, event_data)
        logger.info("Entered state %s" % self.name)

    def exit(self, event_data):
        """ Triggered when a state is exited. """
        for oe in self.on_exit:
            event_data.machine.callback(oe, event_data)
        logger.info("Exited state %s" % self.name)

    def add_callback(self, trigger, func):
        """ Add a new enter or exit callback.
        Args:
            trigger (string): The type of triggering event. Must be one of
                'enter' or 'exit'.
            func (string): The name of the callback function.
        """
        callback_list = getattr(self, 'on_' + trigger)
        callback_list.append(func)


class Transition(object):

    class Condition(object):

        def __init__(self, func, target=True):
            self.func = func
            self.target = target

        def check(self, event_data):
            """ Check whether the condition passes.
            Args:
                event_data (EventData): An EventData instance to pass to the
                condition (if event sending is enabled) or to extract arguments
                from (if event sending is disabled). Also contains the data
                model attached to the current machine which is used to invoke
                the condition.
            """
            predicate = getattr(event_data.model, self.func)
            if event_data.machine.send_event:
                return predicate(event_data) == self.target
            else:
                return predicate(
                    *event_data.args, **event_data.kwargs) == self.target

    def __init__(self, source, dest, conditions=None, unless=None, before_transition=None,
                 after=None, before_check=None, before=None):
        """
        Args:
            source (string): The name of the source State.
            dest (string): The name of the destination State.
            conditions (string, list): Condition(s) that must pass in order for
                the transition to take place. Either a string providing the
                name of a callable, or a list of callables. For the transition
                to occur, ALL callables must return True.
            unless (string, list): Condition(s) that must return False in order
                for the transition to occur. Behaves just like conditions arg
                otherwise.
            before_transition (string or list): callbacks to trigger before the
                transition.
            after (string or list): callbacks to trigger after the transition.
            before_check (string or list): callbacks to trigger before conditions are checked
        """
        # For compatibility, we need to alias the old parameter names to the new ones:
        if before is not None:
            logger.info('"before" callback is deprecated; use "before_transition_*" (callback was: "%s")', before)
            before_transition = before

        self.source = source
        self.dest = dest
        self.before_check = [] if before_check is None else listify(before_check)
        self.before_transition = [] if before_transition is None else listify(before_transition)
        self.after = [] if after is None else listify(after)

        self.conditions = []
        if conditions is not None:
            for c in listify(conditions):
                self.conditions.append(self.Condition(c))
        if unless is not None:
            for u in listify(unless):
                self.conditions.append(self.Condition(u, target=False))

    def execute(self, event_data):
        """ Execute the transition.
        Args:
            event: An instance of class EventData.
        Returns: boolean indicating whether or not the transition was
            successfully executed (True if successful, False if not).
        """
        logger.info("Initiating transition from state %s to state %s...",
                    self.source, self.dest)
        machine = event_data.machine

        for func in self.before_check:
            machine.callback(getattr(event_data.model, func), event_data)
            logger.info("Executing callback '%s' before conditions." % func)

        for c in self.conditions:
            if not c.check(event_data):
                logger.info("Transition condition failed: %s() does not " +
                            "return %s. Transition halted.", c.func, c.target)
                return False
<<<<<<< HEAD
        for func in self.before:
            machine.callback(func, event_data)
=======
        for func in self.before_transition:
            machine.callback(getattr(event_data.model, func), event_data)
>>>>>>> 19d976ac
            logger.info("Executing callback '%s' before transition." % func)

        self._change_state(event_data)

        for func in self.after:
            machine.callback(func, event_data)
            logger.info("Executed callback '%s' after transition." % func)
        return True

    def _change_state(self, event_data):
        event_data.machine.get_state(self.source).exit(event_data)
        event_data.machine.set_state(self.dest)
        event_data.update()
        event_data.machine.get_state(self.dest).enter(event_data)

    def add_callback(self, trigger, func):
        """ Add a new before_transition, after, or before_check callback.
        Args:
            trigger (string): The type of triggering event. Must be one of
                'before_transition', 'after' or 'before_check'.
            func (string): The name of the callback function.
        """
        callback_list = getattr(self, trigger)
        callback_list.append(func)


class EventData(object):

    def __init__(self, state, event, machine, model, args, kwargs):
        """
        Args:
            state (State): The State from which the Event was triggered.
            event (Event): The triggering Event.
            machine (Machine): The current Machine instance.
            model (object): The model/object the machine is bound to.
            args (list): Optional positional arguments from trigger method
                to store internally for possible later use.
            kwargs (dict): Optional keyword arguments from trigger method
                to store internally for possible later use.
        """
        self.state = state
        self.event = event
        self.machine = machine
        self.model = model
        self.args = args
        self.kwargs = kwargs

    def update(self):
        """ Updates the current State to accurately reflect the Machine. """
        self.state = self.machine.current_state


class Event(object):

    def __init__(self, name, machine):
        """
        Args:
            name (string): The name of the event, which is also the name of the
                triggering callable (e.g., 'advance' implies an advance()
                method).
            machine (Machine): The current Machine instance.
        """
        self.name = name
        self.machine = machine
        self.transitions = defaultdict(list)

    def add_transition(self, transition):
        """ Add a transition to the list of potential transitions.
        Args:
            transition (Transition): The Transition instance to add to the
                list.
        """
        self.transitions[transition.source].append(transition)

    def trigger(self, *args, **kwargs):
        """ Serially execute all transitions that match the current state,
        halting as soon as one successfully completes.
        Args:
            args and kwargs: Optional positional or named arguments that will
                be passed onto the EventData object, enabling arbitrary state
                information to be passed on to downstream triggered functions.
        Returns: boolean indicating whether or not a transition was
            successfully executed (True if successful, False if not).
        """
        state_name = self.machine.current_state.name
        if state_name not in self.transitions:
            msg = "Can't trigger event %s from state %s!" % (self.name,
                                                             state_name)
            if self.machine.current_state.ignore_invalid_triggers:
                logger.warning(msg)
            else:
                raise MachineError(msg)
        event = EventData(self.machine.current_state, self, self.machine,
                          self.machine.model, args=args, kwargs=kwargs)
        for t in self.transitions[state_name]:
            event.transition = t
            if t.execute(event):
                return True
        return False

    def add_callback(self, trigger, func):
        """ Add a new before_transition, after or before_check callback to all available transitions.
        Args:
            trigger (string): The type of triggering event. Must be one of
                'before_transition', 'after' or 'before_check'.
            func (string): The name of the callback function.
        """
        for t in itertools.chain(*self.transitions.values()):
            t.add_callback(trigger, func)


class Machine(object):

    # Naming parameters for transition callbacks - legacy names must go last
    callbacks = ['before_transition', 'after', 'before_check', 'on_enter', 'on_exit', 'before']
    separator = '_'

    def __init__(self, model=None, states=None, initial=None, transitions=None,
                 send_event=False, auto_transitions=True,
                 ordered_transitions=False, ignore_invalid_triggers=None,
                 before_state_change=None, after_state_change=None):
        """
        Args:
            model (object): The object whose states we want to manage. If None,
                the current Machine instance will be used the model (i.e., all
                triggering events will be attached to the Machine itself).
            states (list): A list of valid states. Each element can be either a
                string or a State instance. If string, a new generic State
                instance will be created that has the same name as the string.
            initial (string): The initial state of the Machine.
            transitions (list): An optional list of transitions. Each element
                is a dictionary of named arguments to be passed onto the
                Transition initializer.
            send_event (boolean): When True, any arguments passed to trigger
                methods will be wrapped in an EventData object, allowing
                indirect and encapsulated access to data. When False, all
                positional and keyword arguments will be passed directly to all
                callback methods.
            auto_transitions (boolean): When True (default), every state will
                automatically have an associated to_{state}() convenience
                trigger in the base model.
            ordered_transitions (boolean): Convenience argument that calls
                add_ordered_transitions() at the end of initialization if set
                to True.
            ignore_invalid_triggers: when True, any calls to trigger methods
                that are not valid for the present state (e.g., calling an
                a_to_b() trigger when the current state is c) will be silently
                ignored rather than raising an invalid transition exception.
            before_state_change: A callable called on every change state before
                the transition happened. It receives the very same args as normal
                callbacks
            after_state_change: A callable called on every change state after
                the transition happened. It receives the very same args as normal
                callbacks
        """
        self.model = self if model is None else model
        self.states = OrderedDict()
        self.events = {}
        self.current_state = None
        self.send_event = send_event
        self.auto_transitions = auto_transitions
        self.ignore_invalid_triggers = ignore_invalid_triggers
        self.before_state_change = before_state_change
        self.after_state_change = after_state_change

        if initial is None:
            self.add_states('initial')
            initial = 'initial'
        self._initial = initial

        if states is not None:
            self.add_states(states)

        self.set_state(self._initial)

        if transitions is not None:
            transitions = listify(transitions)
            for t in transitions:
                if isinstance(t, list):
                    self.add_transition(*t)
                else:
                    self.add_transition(**t)

        if ordered_transitions:
            self.add_ordered_transitions()

    @staticmethod
    def _create_transition(*args, **kwargs):
        return Transition(*args, **kwargs)

    @property
    def initial(self):
        """ Return the initial state. """
        return self._initial

    def is_state(self, state):
        """ Check whether the current state matches the named state. """
        return self.current_state.name == state

    def get_state(self, state):
        """ Return the State instance with the passed name. """
        if state not in self.states:
            raise ValueError("State '%s' is not a registered state." % state)
        return self.states[state]

    def set_state(self, state):
        """ Set the current state. """
        if isinstance(state, string_types):
            state = self.get_state(state)
        self.current_state = state
        self.model.state = self.current_state.name

    def add_state(self, *args, **kwargs):
        """ Alias for add_states. """
        self.add_states(*args, **kwargs)

    def add_states(self, states, on_enter=None, on_exit=None,
                   ignore_invalid_triggers=None):
        """ Add new state(s).
        Args:
            state (list, string, dict, or State): a list, a State instance, the
                name of a new state, or a dict with keywords to pass on to the
                State initializer. If a list, each element can be of any of the
                latter three types.
            on_enter (string or list): callbacks to trigger when the state is
                entered. Only valid if first argument is string.
            on_exit (string or list): callbacks to trigger when the state is
                exited. Only valid if first argument is string.
            ignore_invalid_triggers: when True, any calls to trigger methods
                that are not valid for the present state (e.g., calling an
                a_to_b() trigger when the current state is c) will be silently
                ignored rather than raising an invalid transition exception.
                Note that this argument takes precedence over the same
                argument defined at the Machine level, and is in turn
                overridden by any ignore_invalid_triggers explicitly
                passed in an individual state's initialization arguments.
        """

        ignore = ignore_invalid_triggers
        if ignore is None:
            ignore = self.ignore_invalid_triggers

        states = listify(states)
        for state in states:
            if isinstance(state, string_types):
                state = State(
                    state, on_enter=on_enter, on_exit=on_exit,
                    ignore_invalid_triggers=ignore)
            elif isinstance(state, dict):
                if 'ignore_invalid_triggers' not in state:
                    state['ignore_invalid_triggers'] = ignore
                state = State(**state)
            self.states[state.name] = state
            setattr(self.model, 'is_%s' %
                    state.name, partial(self.is_state, state.name))
            state_name = state.name
            #  Add enter/exit callbacks if there are existing bound methods
            enter_callback = 'on_enter_' + state_name
            if hasattr(self.model, enter_callback) and \
                    inspect.ismethod(getattr(self.model, enter_callback)):
                state.add_callback('enter', enter_callback)
            exit_callback = 'on_exit_' + state_name
            if hasattr(self.model, exit_callback) and \
                    inspect.ismethod(getattr(self.model, exit_callback)):
                state.add_callback('exit', exit_callback)
        # Add automatic transitions after all states have been created
        if self.auto_transitions:
            for s in self.states.keys():
                self.add_transition('to_%s' % s, '*', s)

    def add_transition(self, trigger, source, dest, conditions=None,
                       unless=None, before_transition=None, after=None, before_check=None, before=None):
        """ Create a new Transition instance and add it to the internal list.
        Args:
            trigger (string): The name of the method that will trigger the
                transition. This will be attached to the currently specified
                model (e.g., passing trigger='advance' will create a new
                advance() method in the model that triggers the transition.)
            source(string): The name of the source state--i.e., the state we
                are transitioning away from.
            dest (string): The name of the destination State--i.e., the state
                we are transitioning into.
            conditions (string or list): Condition(s) that must pass in order
                for the transition to take place. Either a list providing the
                name of a callable, or a list of callables. For the transition
                to occur, ALL callables must return True.
            unless (string, list): Condition(s) that must return False in order
                for the transition to occur. Behaves just like conditions arg
                otherwise.
            before_transition (string or list): Callables to call before the transition.
            after (string or list): Callables to call after the transition.
            before_check (string or list): Callables to call when the trigger is activated
        """
        # For compatibility, we need to alias the old parameter names to the new ones:
        if before is not None:
            logger.info('"before" callback is deprecated; use "before_transition_*" (callback was: "%s")', before)
            before_transition = before

        if trigger not in self.events:
            self.events[trigger] = Event(trigger, self)
            setattr(self.model, trigger, self.events[trigger].trigger)

        if isinstance(source, string_types):
            source = list(self.states.keys()) if source == '*' else [source]

        if self.before_state_change:
            before_transition = listify(before_transition) + listify(self.before_state_change)

        if self.after_state_change:
            after = listify(after) + listify(self.after_state_change)

        for s in source:
            t = self._create_transition(s, dest, conditions, unless, before_transition, after, before_check)
            self.events[trigger].add_transition(t)

    def add_ordered_transitions(self, states=None, trigger='next_state',
                                loop=True, loop_includes_initial=True):
        """ Add a set of transitions that move linearly from state to state.
        Args:
            states (list): A list of state names defining the order of the
                transitions. E.g., ['A', 'B', 'C'] will generate transitions
                for A --> B, B --> C, and C --> A (if loop is True). If states
                is None, all states in the current instance will be used.
            trigger (string): The name of the trigger method that advances to
                the next state in the sequence.
            loop (boolean): Whether or not to add a transition from the last
                state to the first state.
            loop_includes_initial (boolean): If no initial state was defined in
                the machine, setting this to True will cause the _initial state
                placeholder to be included in the added transitions.
        """
        if states is None:
            states = list(self.states.keys())  # need to listify for Python3
        if len(states) < 2:
            raise MachineError("Can't create ordered transitions on a Machine "
                               "with fewer than 2 states.")
        for i in range(1, len(states)):
            self.add_transition(trigger, states[i - 1], states[i])
        if loop:
            if not loop_includes_initial:
                states.remove(self._initial)
            self.add_transition(trigger, states[-1], states[0])

    def callback(self, func, event_data):
        """ Trigger a callback function, possibly wrapping it in an EventData
        instance.
        Args:
            func (callable): The callback function.
            event_data (EventData): An EventData instance to pass to the
                callback (if event sending is enabled) or to extract arguments
                from (if event sending is disabled).
        """
        if isinstance(func, string_types):
            func = getattr(event_data.model, func)

        if self.send_event:
            func(event_data)
        else:
            func(*event_data.args, **event_data.kwargs)

    @classmethod
    def _identify_callback(cls, name):
        # Does the prefix match a known callback?
        try:
            callback_type = cls.callbacks[[name.find(x) for x in cls.callbacks].index(0)]
        except ValueError:
            return None, None

        # For compatibility, we need to alias the old callbacks to the new ones for a while
        if len(name) == len(callback_type) and callback_type in ['before_transition', 'before_check']:
            logger.info('"before" callback is deprecated; use "before_transition_*" (callback was: "%s")', name)
            name = cls.separator.join(['before_transition'] + name.split(cls.separator)[1:])
        elif callback_type == 'before':
            logger.info('"before" callback is deprecated; use "before_transition_*" (callback was: "%s")', name)
            name = cls.separator.join(['before_transition'] + name.split(cls.separator)[1:])
            callback_type = 'before_transition'

        # Extract the target by cutting the string after the type and separator
        target = name[len(callback_type) + len(cls.separator):]

        # Enforce _ as a separator after the callback type and make sure there is actually a target
        if name[len(callback_type)] != cls.separator or target is '':
            return None, None

        return callback_type, target

    def __getattr__(self, name):
        if name.startswith('__'):
            if name in self.__dict__:
                return self.__dict__[name]
            else:
                raise AttributeError("{} does not exist".format(name))

        # Could be a callback
        callback_type, target = self._identify_callback(name)

        if callback_type is not None:
            if callback_type in ['before_transition', 'after', 'before_check']:
                if target not in self.events:
                    raise MachineError('Event "%s" is not registered.' % target)
                return partial(self.events[target].add_callback, callback_type)

            elif callback_type in ['on_enter', 'on_exit']:
                state = self.get_state(target)
                return partial(state.add_callback, callback_type[3:])

            else:
                raise AttributeError("{} does not exist".format(name))

        else:
            if name in self.__dict__:
                return self.__dict__[name]
            else:
                raise AttributeError("{} does not exist".format(name))


class MachineError(Exception):

    def __init__(self, value):
        self.value = value

    def __str__(self):
        return repr(self.value)<|MERGE_RESOLUTION|>--- conflicted
+++ resolved
@@ -146,13 +146,8 @@
                 logger.info("Transition condition failed: %s() does not " +
                             "return %s. Transition halted.", c.func, c.target)
                 return False
-<<<<<<< HEAD
-        for func in self.before:
+        for func in self.before_transition:
             machine.callback(func, event_data)
-=======
-        for func in self.before_transition:
-            machine.callback(getattr(event_data.model, func), event_data)
->>>>>>> 19d976ac
             logger.info("Executing callback '%s' before transition." % func)
 
         self._change_state(event_data)
@@ -522,6 +517,7 @@
             return None, None
 
         # For compatibility, we need to alias the old callbacks to the new ones for a while
+        # To prevent full string comparisons a length check is done first
         if len(name) == len(callback_type) and callback_type in ['before_transition', 'before_check']:
             logger.info('"before" callback is deprecated; use "before_transition_*" (callback was: "%s")', name)
             name = cls.separator.join(['before_transition'] + name.split(cls.separator)[1:])

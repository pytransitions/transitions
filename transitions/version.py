""" Contains the current version of transition which is used in setup.py and can also be used
    to determine transitions' version during runtime.
"""

<<<<<<< HEAD
__version__ = '0.8.11'
=======
__version__ = '0.9.0'
>>>>>>> c44c4da7
<|MERGE_RESOLUTION|>--- conflicted
+++ resolved
@@ -2,8 +2,4 @@
     to determine transitions' version during runtime.
 """
 
-<<<<<<< HEAD
-__version__ = '0.8.11'
-=======
-__version__ = '0.9.0'
->>>>>>> c44c4da7
+__version__ = '0.9.0'
--- conflicted
+++ resolved
@@ -7,12 +7,8 @@
 if len(set(('test', 'easy_install')).intersection(sys.argv)) > 0:
     import setuptools
 
-<<<<<<< HEAD
-tests_require = ['dill']
+tests_require = ['dill<0.2.7', 'pygraphviz']
 extras_require = {'diagrams': ['pygraphviz']}
-=======
-tests_require = ['dill<0.2.7', 'pygraphviz']
->>>>>>> 19ec2abb
 
 extra_setuptools_args = {}
 if 'setuptools' in sys.modules:
